use anyhow::Error;
use indexmap::IndexSet;
use lru::LruCache;
use serde_json::{Value, json};
use xelis_common::{
    api::{
        daemon::{
            BlockOrderedEvent,
            BlockOrphanedEvent,
            BlockType,
            NotifyEvent,
            StableHeightChangedEvent,
            TransactionExecutedEvent,
            TransactionResponse
        },
        RPCTransaction
    },
    asset::AssetData,
    block::{
        Block,
        BlockHeader,
        EXTRA_NONCE_SIZE
    },
    config::{
        COIN_DECIMALS,
        MAXIMUM_SUPPLY,
        MAX_TRANSACTION_SIZE,
        TIPS_LIMIT,
        XELIS_ASSET
    },
    crypto::{
        Hash,
        Hashable,
        PublicKey,
        HASH_SIZE
    },
    difficulty::{check_difficulty, CumulativeDifficulty, Difficulty},
    immutable::Immutable,
    network::Network,
    serializer::Serializer,
    time::{
        get_current_time_in_millis,
        get_current_time_in_seconds,
        TimestampMillis
    },
    transaction::{verify::BlockchainVerificationState, Transaction, TransactionType},
    utils::{calculate_tx_fee, format_xelis},
    varuint::VarUint
};
use crate::{
    config::{
        get_genesis_block_hash, get_hex_genesis_block,
        BLOCK_TIME_MILLIS, CHAIN_SYNC_RESPONSE_MAX_BLOCKS, CHAIN_SYNC_RESPONSE_MIN_BLOCKS,
        DEFAULT_CACHE_SIZE, DEFAULT_P2P_BIND_ADDRESS, DEFAULT_RPC_BIND_ADDRESS, DEV_FEES,
        DEV_PUBLIC_KEY, EMISSION_SPEED_FACTOR, GENESIS_BLOCK_DIFFICULTY, MAX_BLOCK_SIZE,
        MILLIS_PER_SECOND, MINIMUM_DIFFICULTY, P2P_DEFAULT_MAX_PEERS, SIDE_BLOCK_REWARD_MAX_BLOCKS,
        PRUNE_SAFETY_LIMIT, SIDE_BLOCK_REWARD_PERCENT, SIDE_BLOCK_REWARD_MIN_PERCENT, STABLE_LIMIT,
        TIMESTAMP_IN_FUTURE_LIMIT
    },
    core::{
        blockdag,
        difficulty,
        error::BlockchainError,
        mempool::Mempool,
        nonce_checker::NonceChecker,
        simulator::Simulator,
        storage::{DagOrderProvider, DifficultyProvider, Storage},
        tx_selector::{TxSelector, TxSelectorEntry},
        state::{ChainState, ApplicableChainState},
    },
    p2p::P2pServer,
    rpc::{
        rpc::{
            get_block_type_for_block,
            get_block_response
        },
        DaemonRpcServer, SharedDaemonRpcServer
    }
};
use std::{
    borrow::Cow, collections::{
<<<<<<< HEAD
        hash_map::Entry,
        HashMap,
        HashSet
=======
        HashMap, HashSet, VecDeque
>>>>>>> b38a6b26
    },
    net::SocketAddr,
    num::NonZeroUsize,
    sync::{
        atomic::{AtomicU64, Ordering},
        Arc
    },
    time::Instant
};
use tokio::sync::{Mutex, RwLock};
use log::{info, error, debug, warn, trace};
use rand::Rng;

<<<<<<< HEAD
use super::storage::{AccountProvider, BlocksAtHeightProvider, PrunedTopoheightProvider};
=======
use super::storage::{
    BlocksAtHeightProvider,
    ClientProtocolProvider,
    PrunedTopoheightProvider
};
>>>>>>> b38a6b26

#[derive(Debug, clap::Args)]
pub struct Config {
    /// Optional node tag
    #[clap(long)]
    pub tag: Option<String>,
    /// P2p bind address to listen for incoming connections
    #[clap(long, default_value_t = String::from(DEFAULT_P2P_BIND_ADDRESS))]
    pub p2p_bind_address: String,
    /// Number of maximums peers allowed
    #[clap(long, default_value_t = P2P_DEFAULT_MAX_PEERS)]
    pub max_peers: usize,
    /// Rpc bind address to listen for HTTP requests
    #[clap(long, default_value_t = String::from(DEFAULT_RPC_BIND_ADDRESS))]
    pub rpc_bind_address: String,
    /// Add a priority node to connect when P2p is started.
    /// A priority node is connected only one time.
    #[clap(long)]
    pub priority_nodes: Vec<String>,
    /// An exclusive node is connected and its connection is maintained in case of disconnect
    /// it also replaces seed nodes.
    #[clap(long)]
    pub exclusive_nodes: Vec<String>,
    /// Set dir path for blockchain storage.
    /// This will be appended by the network name for the database directory.
    /// It must ends with a slash.
    #[clap(long)]
    pub dir_path: Option<String>,
    /// Set LRUCache size (0 = disabled).
    #[clap(long, default_value_t = DEFAULT_CACHE_SIZE)]
    pub cache_size: usize,
    /// Disable GetWork Server (WebSocket for miners).
    #[clap(long)]
    pub disable_getwork_server: bool,
    /// Enable the simulator (skip PoW verification, generate a new block for every BLOCK_TIME).
    #[clap(long)]
    pub simulator: Option<Simulator>,
    /// Disable the p2p connections.
    #[clap(long)]
    pub disable_p2p_server: bool,
    /// Enable the auto prune mode and prune the chain
    /// at each new block by keeping at least N blocks
    /// before the top.
    #[clap(long)]
    pub auto_prune_keep_n_blocks: Option<u64>,
    /// Allow fast sync mode.
    /// 
    /// Sync a bootstrapped chain if your local copy is outdated.
    /// 
    /// It will not store any blocks / TXs and will not verify the history locally.
    /// 
    /// Use it with extreme cautions and trusted nodes to have a valid bootstrapped chain.
    #[clap(long)]
    pub allow_fast_sync: bool,
    /// Allow boost chain sync mode.
    /// 
    /// This will request in parallel all blocks instead of sequentially.
    /// 
    /// It is not enabled by default because it will requests several blocks before validating each previous.
    #[clap(long)]
    pub allow_boost_sync: bool,
    /// Configure the maximum chain response size.
    /// 
    /// This is useful for low devices who want to reduce resources usage
    /// and for high-end devices who want to (or help others to) sync faster.
    #[clap(long)]
    pub max_chain_response_size: Option<usize>,
    /// Ask peers to not share our IP to others and/or through API.
    /// 
    /// This is useful for people that don't want that their IP is revealed in RPC API
    /// and/or shared to others nodes as a potential new peer to connect to.
    /// 
    /// Note that it may prevent to have new incoming peers.
    #[clap(long, default_value = "false")]
    pub disable_ip_sharing: bool
}

pub struct Blockchain<S: Storage> {
    // current block height
    height: AtomicU64,
    // current topo height
    topoheight: AtomicU64,
    // current stable height
    stable_height: AtomicU64,
    // Determine which last block is stable
    // It is used mostly for chain rewind limit
    stable_topoheight: AtomicU64,
    // mempool to retrieve/add all txs
    mempool: RwLock<Mempool>,
    // storage to retrieve/add blocks
    storage: RwLock<S>,
    // P2p module
    p2p: RwLock<Option<Arc<P2pServer<S>>>>,
    // RPC module
    rpc: RwLock<Option<SharedDaemonRpcServer<S>>>,
    // current difficulty at tips
    // its used as cache to display current network hashrate
    difficulty: Mutex<Difficulty>,
    // used to skip PoW verification
    simulator: Option<Simulator>,
    // current network type on which one we're using/connected to
    network: Network,
    // this cache is used to avoid to recompute the common base for each block and is mandatory
    // key is (tip hash, tip height) while value is (base hash, base height)
    tip_base_cache: Mutex<LruCache<(Hash, u64), (Hash, u64)>>,
    // tip work score is used to determine the best tip based on a block, tip base ands a base height
    tip_work_score_cache: Mutex<LruCache<(Hash, Hash, u64), (HashSet<Hash>, CumulativeDifficulty)>>,
    // using base hash, current tip hash and base height, this cache is used to store the DAG order
    full_order_cache: Mutex<LruCache<(Hash, Hash, u64), IndexSet<Hash>>>,
    // auto prune mode if enabled, will delete all blocks every N and keep only N top blocks (topoheight based)
    auto_prune_keep_n_blocks: Option<u64>
}

impl<S: Storage> Blockchain<S> {
    pub async fn new(config: Config, network: Network, storage: S) -> Result<Arc<Self>, Error> {
        // Do some checks on config params
        {
            if config.simulator.is_some() && network != Network::Dev {
                error!("Impossible to enable simulator mode except in dev network!");
                return Err(BlockchainError::InvalidNetwork.into())
            }
    
            if let Some(keep_only) = config.auto_prune_keep_n_blocks {
                if keep_only < PRUNE_SAFETY_LIMIT {
                    error!("Auto prune mode should keep at least 80 blocks");
                    return Err(BlockchainError::AutoPruneMode.into())
                }
            }

            if let Some(size) = config.max_chain_response_size {
                if size < CHAIN_SYNC_RESPONSE_MIN_BLOCKS || size > CHAIN_SYNC_RESPONSE_MAX_BLOCKS {
                    error!("Max chain response size should be in inclusive range of [{}-{}]", CHAIN_SYNC_RESPONSE_MIN_BLOCKS, CHAIN_SYNC_RESPONSE_MAX_BLOCKS);
                    return Err(BlockchainError::ConfigMaxChainResponseSize.into())
                }
            }

            if config.allow_boost_sync && config.allow_fast_sync {
                error!("Boost sync and fast sync can't be enabled at the same time!");
                return Err(BlockchainError::ConfigSyncMode.into())
            }
        }

        let on_disk = storage.has_blocks().await;
        let (height, topoheight) = if on_disk {
            info!("Reading last metadata available...");
            let height = storage.get_top_height()?;
            let topoheight = storage.get_top_topoheight()?;

            (height, topoheight)
        } else { (0, 0) };

        info!("Initializing chain...");
        let blockchain = Self {
            height: AtomicU64::new(height),
            topoheight: AtomicU64::new(topoheight),
            stable_height: AtomicU64::new(0),
            stable_topoheight: AtomicU64::new(0),
            mempool: RwLock::new(Mempool::new(network)),
            storage: RwLock::new(storage),
            p2p: RwLock::new(None),
            rpc: RwLock::new(None),
            difficulty: Mutex::new(GENESIS_BLOCK_DIFFICULTY),
            simulator: config.simulator,
            network,
            tip_base_cache: Mutex::new(LruCache::new(NonZeroUsize::new(1024).unwrap())),
            tip_work_score_cache: Mutex::new(LruCache::new(NonZeroUsize::new(1024).unwrap())),
            full_order_cache: Mutex::new(LruCache::new(NonZeroUsize::new(1024).unwrap())),
            auto_prune_keep_n_blocks: config.auto_prune_keep_n_blocks
        };

        // include genesis block
        if !on_disk {
            blockchain.create_genesis_block().await?;
        } else {
            debug!("Retrieving tips for computing current difficulty");
            let storage = blockchain.get_storage().read().await;
            let tips_set = storage.get_tips().await?;
            let (difficulty, _) = blockchain.get_difficulty_at_tips(&*storage, tips_set.iter()).await?;
            blockchain.set_difficulty(difficulty).await;
        }

        // now compute the stable height
        {
            debug!("Retrieving tips for computing current stable height");
            let storage = blockchain.get_storage().read().await;
            let tips = storage.get_tips().await?;
            let (stable_hash, stable_height) = blockchain.find_common_base::<S, _>(&storage, &tips).await?;
            blockchain.stable_height.store(stable_height, Ordering::SeqCst);
            // Search the stable topoheight
            let stable_topoheight = storage.get_topo_height_for_hash(&stable_hash).await?;
            blockchain.stable_topoheight.store(stable_topoheight, Ordering::SeqCst);
        }

        let arc = Arc::new(blockchain);
        // create P2P Server
        if !config.disable_p2p_server {
            info!("Starting P2p server...");
            // setup exclusive nodes
            let mut exclusive_nodes: Vec<SocketAddr> = Vec::with_capacity(config.exclusive_nodes.len());
            for peer in config.exclusive_nodes {
                let addr: SocketAddr = match peer.parse() {
                    Ok(addr) => addr,
                    Err(e) => {
                        error!("Error while parsing priority node address: {}", e);
                        continue;
                    }
                };
                exclusive_nodes.push(addr);
            }

            match P2pServer::new(config.dir_path, config.tag, config.max_peers, config.p2p_bind_address, Arc::clone(&arc), exclusive_nodes.is_empty(), exclusive_nodes, config.allow_fast_sync, config.allow_boost_sync, config.max_chain_response_size, !config.disable_ip_sharing) {
                Ok(p2p) => {
                    // connect to priority nodes
                    for addr in config.priority_nodes {
                        let addr: SocketAddr = match addr.parse() {
                            Ok(addr) => addr,
                            Err(e) => {
                                error!("Error while parsing priority node address: {}", e);
                                continue;
                            }
                        };
                        info!("Trying to connect to priority node: {}", addr);
                        p2p.try_to_connect_to_peer(addr, true).await;
                    }
                    *arc.p2p.write().await = Some(p2p);
                },
                Err(e) => error!("Error while starting P2p server: {}", e)
            };
        }

        // create RPC Server
        {
            info!("RPC Server will listen on: {}", config.rpc_bind_address);
            match DaemonRpcServer::new(config.rpc_bind_address, Arc::clone(&arc), config.disable_getwork_server).await {
                Ok(server) => *arc.rpc.write().await = Some(server),
                Err(e) => error!("Error while starting RPC server: {}", e)
            };
        }

        // Start the simulator task if necessary
        if let Some(simulator) = arc.simulator {
            warn!("Simulator {} mode enabled!", simulator);
            let blockchain = Arc::clone(&arc);
            tokio::spawn(async move {
                simulator.start(blockchain).await;
            });
        }

        Ok(arc)
    }

    // Detect if the simulator task has been started
    pub fn is_simulator_enabled(&self) -> bool {
        self.simulator.is_some()
    }

    // Stop all blockchain modules
    // Each module is stopped in its own context
    // So no deadlock occurs in case they are linked
    pub async fn stop(&self) {
        info!("Stopping modules...");
        {
            let mut p2p = self.p2p.write().await;
            if let Some(p2p) = p2p.take() {
                p2p.stop().await;
            }
        }

        {
            let mut rpc = self.rpc.write().await;
            if let Some(rpc) = rpc.take() {
                rpc.stop().await;
            }
        }

        {
            let mut storage = self.storage.write().await;
            if let Err(e) = storage.stop().await {
                error!("Error while stopping storage: {}", e);
            }
        }

        info!("All modules are now stopped!");
    }

    // Reload the storage and update all cache values
    // Clear the mempool also in case of not being up-to-date
    pub async fn reload_from_disk(&self) -> Result<(), BlockchainError> {
        trace!("Reloading chain from disk");
        let storage = self.storage.read().await;
        let topoheight = storage.get_top_topoheight()?;
        let height = storage.get_top_height()?;
        self.topoheight.store(topoheight, Ordering::SeqCst);
        self.height.store(height, Ordering::SeqCst);

        let tips = storage.get_tips().await?;
        // Research stable height to update caches
        let (stable_hash, stable_height) = self.find_common_base(&*storage, &tips).await?;
        self.stable_height.store(stable_height, Ordering::SeqCst);

        // Research stable topoheight also
        let stable_topoheight = storage.get_topo_height_for_hash(&stable_hash).await?;
        self.stable_topoheight.store(stable_topoheight, Ordering::SeqCst);

        // Recompute the difficulty with new tips
        let (difficulty, _) = self.get_difficulty_at_tips(&*storage, tips.iter()).await?;
        self.set_difficulty(difficulty).await;

        // TXs in mempool may be outdated, clear them as they will be asked later again
        debug!("locking mempool for cleaning");
        let mut mempool = self.mempool.write().await;
        debug!("Clearing mempool");
        mempool.clear();

        Ok(())
    }

    // function to include the genesis block and register the public dev key.
    async fn create_genesis_block(&self) -> Result<(), BlockchainError> {
        let mut storage = self.storage.write().await;

        // register XELIS asset
        debug!("Registering XELIS asset: {} at topoheight 0", XELIS_ASSET);
        storage.add_asset(&XELIS_ASSET, AssetData::new(0, COIN_DECIMALS)).await?;

        let (genesis_block, genesis_hash) = if let Some(genesis_block) = get_hex_genesis_block(&self.network) {
            info!("De-serializing genesis block for network {}...", self.network);
            let genesis = Block::from_hex(genesis_block.to_owned())?;
            if *genesis.get_miner() != *DEV_PUBLIC_KEY {
                return Err(BlockchainError::GenesisBlockMiner)
            }

            let expected_hash = genesis.hash();
            let genesis_hash = get_genesis_block_hash(&self.network);
            if *genesis_hash != expected_hash {
                error!("Genesis block hash is invalid! Expected: {}, got: {}", expected_hash, genesis_hash);
                return Err(BlockchainError::InvalidGenesisHash)
            }

            (genesis, expected_hash)
        } else {
            warn!("No genesis block found!");
            info!("Generating a new genesis block...");
            let header = BlockHeader::new(0, 0, get_current_time_in_millis(), IndexSet::new(), [0u8; EXTRA_NONCE_SIZE], DEV_PUBLIC_KEY.clone(), IndexSet::new());
            let block = Block::new(Immutable::Owned(header), Vec::new());
            let block_hash = block.hash();
            info!("Genesis generated: {} with {:?} {}", block.to_hex(), block_hash, block_hash);
            (block, block_hash)
        };

        debug!("Adding genesis block '{}' to chain", genesis_hash);

        // hardcode genesis block topoheight
        storage.set_topo_height_for_block(&genesis_block.hash(), 0).await?;
        storage.set_top_height(0)?;

        self.add_new_block_for_storage(&mut storage, genesis_block, false, false).await?;

        Ok(())
    }

    // mine a block for current difficulty
    // This is for testing purpose and shouldn't be directly used as it will mine on async threads
    // which will reduce performance of the daemon and can take forever if difficulty is high
    pub async fn mine_block(&self, key: &PublicKey) -> Result<Block, BlockchainError> {
        let (mut header, difficulty) = {
            let storage = self.storage.read().await;
            let block = self.get_block_template_for_storage(&storage, key.clone()).await?;
            let (difficulty, _) = self.get_difficulty_at_tips(&*storage, block.get_tips().iter()).await?;
            (block, difficulty)
        };
        let mut hash = header.get_pow_hash();
        let mut current_height = self.get_height();
        while !self.is_simulator_enabled() && !check_difficulty(&hash, &difficulty)? {
            if self.get_height() != current_height {
                current_height = self.get_height();
                header = self.get_block_template(key.clone()).await?;
            }
            header.nonce += 1;
            header.timestamp = get_current_time_in_millis();
            hash = header.get_pow_hash();
        }

        let block = self.build_block_from_header(Immutable::Owned(header)).await?;
        let block_height = block.get_height();
        info!("Mined a new block {} at height {}", hash, block_height);
        Ok(block)
    }

    // Prune the chain until topoheight
    // This will delete all blocks / versioned balances / txs until topoheight in param
    pub async fn prune_until_topoheight(&self, topoheight: u64) -> Result<u64, BlockchainError> {
        let mut storage = self.storage.write().await;
        self.prune_until_topoheight_for_storage(topoheight, &mut storage).await
    }

    // delete all blocks / versioned balances / txs until topoheight in param
    // for this, we have to locate the nearest Sync block for DAG under the limit topoheight
    // and then delete all blocks before it
    // keep a marge of PRUNE_SAFETY_LIMIT
    pub async fn prune_until_topoheight_for_storage(&self, topoheight: u64, storage: &mut S) -> Result<u64, BlockchainError> {
        if topoheight == 0 {
            return Err(BlockchainError::PruneZero)
        }

        let current_topoheight = self.get_topo_height();
        if topoheight >= current_topoheight || current_topoheight - topoheight < PRUNE_SAFETY_LIMIT {
            return Err(BlockchainError::PruneHeightTooHigh)
        }

        // 1 is to not delete the genesis block
        let last_pruned_topoheight = storage.get_pruned_topoheight().await?.unwrap_or(1);
        if topoheight < last_pruned_topoheight {
            return Err(BlockchainError::PruneLowerThanLastPruned)
        }

        // find new stable point based on a sync block under the limit topoheight
        let located_sync_topoheight = self.locate_nearest_sync_block_for_topoheight::<S>(&storage, topoheight, self.get_height()).await?;
        debug!("Located sync topoheight found: {}", located_sync_topoheight);
        
        if located_sync_topoheight > last_pruned_topoheight {
            // create snapshots of balances to located_sync_topoheight
            storage.create_snapshot_balances_at_topoheight(located_sync_topoheight).await?;
            storage.create_snapshot_nonces_at_topoheight(located_sync_topoheight).await?;
            storage.create_snapshot_registrations_at_topoheight(located_sync_topoheight).await?;

            // delete all blocks until the new topoheight
            for topoheight in last_pruned_topoheight..located_sync_topoheight {
                trace!("Pruning block at topoheight {}", topoheight);
                // delete block
                let _ = storage.delete_block_at_topoheight(topoheight).await?;
                let _ = storage.delete_registrations_at_topoheight(topoheight).await?;
            }

            // delete balances for all assets
            storage.delete_versioned_balances_below_topoheight(located_sync_topoheight).await?;
            // delete nonces versions
            storage.delete_versioned_nonces_below_topoheight(located_sync_topoheight).await?;

            // Update the pruned topoheight
            storage.set_pruned_topoheight(located_sync_topoheight).await?;
            Ok(located_sync_topoheight)
        } else {
            debug!("located_sync_topoheight <= topoheight, no pruning needed");
            Ok(last_pruned_topoheight)
        }
    }

    // determine the topoheight of the nearest sync block until limit topoheight
    pub async fn locate_nearest_sync_block_for_topoheight<P>(&self, provider: &P, mut topoheight: u64, current_height: u64) -> Result<u64, BlockchainError>
    where
        P: DifficultyProvider + DagOrderProvider + BlocksAtHeightProvider + PrunedTopoheightProvider
    {
        while topoheight > 0 {
            let block_hash = provider.get_hash_at_topo_height(topoheight).await?;
            if self.is_sync_block_at_height(provider, &block_hash, current_height).await? {
                let topoheight = provider.get_topo_height_for_hash(&block_hash).await?;
                return Ok(topoheight)
            }

            topoheight -= 1;
        }

        // genesis block is always a sync block
        Ok(0)
    }

    // returns the highest (unstable) height on the chain
    pub fn get_height(&self) -> u64 {
        self.height.load(Ordering::Acquire)
    }

    // returns the highest topological height
    pub fn get_topo_height(&self) -> u64 {
        self.topoheight.load(Ordering::Acquire)
    }

    // Get the current block height stable
    // No blocks can be added at or below this height
    pub fn get_stable_height(&self) -> u64 {
        self.stable_height.load(Ordering::Acquire)
    }

    // Get the stable topoheight
    // It is used to determine at which DAG topological height
    // the block is in case of rewind
    pub fn get_stable_topoheight(&self) -> u64 {
        self.stable_topoheight.load(Ordering::Acquire)
    }

    // Get the network on which this chain is running
    pub fn get_network(&self) -> &Network {
        &self.network
    }

    // Get the current emitted supply of XELIS at current topoheight
    pub async fn get_supply(&self) -> Result<u64, BlockchainError> {
        self.storage.read().await.get_supply_at_topo_height(self.get_topo_height()).await
    }

    // Get the count of transactions available in the mempool
    pub async fn get_mempool_size(&self) -> usize {
        self.mempool.read().await.size()
    }

    // Get the current top block hash in chain
    pub async fn get_top_block_hash(&self) -> Result<Hash, BlockchainError> {
        let storage = self.storage.read().await;
        self.get_top_block_hash_for_storage(&storage).await
    }

    // because we are in chain, we already now the highest topoheight
    // we call the get_hash_at_topo_height instead of get_top_block_hash to avoid reading value
    // that we already know
    pub async fn get_top_block_hash_for_storage(&self, storage: &S) -> Result<Hash, BlockchainError> {
        storage.get_hash_at_topo_height(self.get_topo_height()).await
    }

    // Verify if we have the current block in storage by locking it ourself
    pub async fn has_block(&self, hash: &Hash) -> Result<bool, BlockchainError> {
        let storage = self.storage.read().await;
        storage.has_block_with_hash(hash).await
    }

    // Verify if the block is a sync block for current chain height
    pub async fn is_sync_block(&self, storage: &S, hash: &Hash) -> Result<bool, BlockchainError> {
        let current_height = self.get_height();
        self.is_sync_block_at_height::<S>(storage, hash, current_height).await
    }

    // Verify if the block is a sync block
    // A sync block is a block that is ordered and has the highest cumulative difficulty at its height
    // It is used to determine if the block is a stable block or not
    async fn is_sync_block_at_height<P>(&self, provider: &P, hash: &Hash, height: u64) -> Result<bool, BlockchainError>
    where
        P: DifficultyProvider + DagOrderProvider + BlocksAtHeightProvider + PrunedTopoheightProvider
    {
        trace!("is sync block {} at height {}", hash, height);
        let block_height = provider.get_height_for_block_hash(hash).await?;
        if block_height == 0 { // genesis block is a sync block
            return Ok(true)
        }

        // block must be ordered and in stable height
        if block_height + STABLE_LIMIT > height || !provider.is_block_topological_ordered(hash).await {
            return Ok(false)
        }

        // We are only pruning at sync block
        if let Some(pruned_topo) = provider.get_pruned_topoheight().await? {
            let topoheight = provider.get_topo_height_for_hash(hash).await?;
            if pruned_topo == topoheight {
                return Ok(true)
            }
        }

        // if block is alone at its height, it is a sync block
        let tips_at_height = provider.get_blocks_at_height(block_height).await?;
        // This may be an issue with orphaned blocks, we can't rely on this
        // if tips_at_height.len() == 1 {
        //     return Ok(true)
        // }

        // if block is not alone at its height and they are ordered (not orphaned), it can't be a sync block
        let mut blocks_in_main_chain = 0;
        for hash in tips_at_height {
            if provider.is_block_topological_ordered(&hash).await {
                blocks_in_main_chain += 1;
                if blocks_in_main_chain > 1 {
                    return Ok(false)
                }
            }
        }

        // now lets check all blocks until STABLE_LIMIT height before the block
        let stable_point = if block_height >= STABLE_LIMIT {
            block_height - STABLE_LIMIT
        } else {
            STABLE_LIMIT - block_height
        };
        let mut i = block_height - 1;
        let mut pre_blocks = HashSet::new();
        while i >= stable_point && i != 0 {
            let blocks = provider.get_blocks_at_height(i).await?;
            pre_blocks.extend(blocks);
            i -= 1;
        }

        let sync_block_cumulative_difficulty = provider.get_cumulative_difficulty_for_block_hash(hash).await?;
        // if potential sync block has lower cumulative difficulty than one of past blocks, it is not a sync block
        for pre_hash in pre_blocks {
            // We compare only against block ordered otherwise we can have desync between node which could lead to fork
            // This is rare event but can happen
            if provider.is_block_topological_ordered(&pre_hash).await {
                let cumulative_difficulty = provider.get_cumulative_difficulty_for_block_hash(&pre_hash).await?;
                if cumulative_difficulty >= sync_block_cumulative_difficulty {
                    warn!("Block {} at height {} is not a sync block, it has lower cumulative difficulty than block {} at height {}", hash, block_height, pre_hash, i);
                    return Ok(false)
                }
            }
        }

        Ok(true)
    }

    async fn find_tip_base<P>(&self, provider: &P, hash: &Hash, height: u64, pruned_topoheight: u64) -> Result<(Hash, u64), BlockchainError>
    where
        P: DifficultyProvider + DagOrderProvider + BlocksAtHeightProvider + PrunedTopoheightProvider
    {
        let mut cache = self.tip_base_cache.lock().await;

        let mut stack: VecDeque<Hash> = VecDeque::new();
        stack.push_back(hash.clone());

        let mut bases: IndexSet<(Hash, u64)> = IndexSet::new();

        'main: while let Some(current_hash) = stack.pop_back() {
            trace!("Finding tip base for {} at height {}", current_hash, height);
            if pruned_topoheight > 0 && provider.is_block_topological_ordered(&current_hash).await {
                let topoheight = provider.get_topo_height_for_hash(&current_hash).await?;
                // Node is pruned, we only prune chain to stable height / sync block so we can return the hash
                if topoheight <= pruned_topoheight {
                    let block_height = provider.get_height_for_block_hash(&current_hash).await?;
                    debug!("Node is pruned, returns tip {} at {} as stable tip base", current_hash, block_height);
                    bases.insert((current_hash.clone(), block_height));
                    continue 'main;
                }
            }

            // first, check if we have it in cache
            if let Some((base_hash, base_height)) = cache.get(&(current_hash.clone(), height)) {
                trace!("Tip Base for {} at height {} found in cache: {} for height {}", current_hash, height, base_hash, base_height);
                bases.insert((base_hash.clone(), *base_height));
                continue 'main;
            }

            let tips = provider.get_past_blocks_for_block_hash(&current_hash).await?;
            let tips_count = tips.len();
            if tips_count == 0 { // only genesis block can have 0 tips saved
                // save in cache
                cache.put((hash.clone(), height), (current_hash.clone(), height));
                bases.insert((current_hash.clone(), 0));
                continue 'main;
            }

            for tip_hash in tips.iter() {
                if pruned_topoheight > 0 && provider.is_block_topological_ordered(&tip_hash).await {
                    let topoheight = provider.get_topo_height_for_hash(&tip_hash).await?;
                    // Node is pruned, we only prune chain to stable height / sync block so we can return the hash
                    if topoheight <= pruned_topoheight {
                        let block_height = provider.get_height_for_block_hash(&tip_hash).await?;
                        debug!("Node is pruned, returns tip {} at {} as stable tip base", tip_hash, block_height);
                        bases.insert((tip_hash.clone(), block_height));
                        continue 'main;
                    }
                }

                // if block is sync, it is a tip base
                if self.is_sync_block_at_height(provider, &tip_hash, height).await? {
                    let block_height = provider.get_height_for_block_hash(&tip_hash).await?;
                    // save in cache
                    cache.put((hash.clone(), height), (tip_hash.clone(), block_height));
                    bases.insert((tip_hash.clone(), block_height));
                    continue 'main;
                }

                // Tip was not sync, we need to find its tip base too
                stack.push_back(tip_hash.clone());
            }
<<<<<<< HEAD

            trace!("block is not sync, searching tip base for {}", hash);
            // if block is not sync, we need to find its tip base too
            bases.push(self.find_tip_base(provider, hash, height, pruned_topoheight).await?);
=======
>>>>>>> b38a6b26
        }

        if bases.is_empty() {
            error!("Tip base for {} at height {} not found", hash, height);
            return Err(BlockchainError::ExpectedTips)
        }

        // now we sort descending by height and return the last element deleted
        bases.sort_by(|(_, a), (_, b)| b.cmp(a));
        debug_assert!(bases[0].1 >= bases[bases.len() - 1].1);

        let (base_hash, base_height) = bases.pop().ok_or(BlockchainError::ExpectedTips)?;

        // save in cache
        cache.put((hash.clone(), height), (base_hash.clone(), base_height));
        trace!("Tip Base for {} at height {} found: {} for height {}", hash, height, base_hash, base_height);

        Ok((base_hash, base_height))
    }

    // find the common base (block hash and block height) of all tips
    pub async fn find_common_base<'a, P, I>(&self, provider: &P, tips: I) -> Result<(Hash, u64), BlockchainError>
    where
        P: DifficultyProvider + DagOrderProvider + BlocksAtHeightProvider + PrunedTopoheightProvider,
        I: IntoIterator<Item = &'a Hash> + Copy,
    {
        debug!("Searching for common base for tips {}", tips.into_iter().map(|h| h.to_string()).collect::<Vec<String>>().join(", "));
        let mut best_height = 0;
        // first, we check the best (highest) height of all tips
        for hash in tips.into_iter() {
            let height = provider.get_height_for_block_hash(hash).await?;
            if height > best_height {
                best_height = height;
            }
        }

        let pruned_topoheight = provider.get_pruned_topoheight().await?.unwrap_or(0);
        let mut bases = Vec::new();
        for hash in tips.into_iter() {
            trace!("Searching tip base for {}", hash);
            bases.push(self.find_tip_base(provider, hash, best_height, pruned_topoheight).await?);
        }

        // check that we have at least one value
        if bases.is_empty() {
            error!("bases list is empty");
            return Err(BlockchainError::ExpectedTips)
        }

        // sort it descending by height
        // a = 5, b = 6, b.cmp(a) -> Ordering::Greater
        bases.sort_by(|(_, a), (_, b)| b.cmp(a));
        debug_assert!(bases[0].1 >= bases[bases.len() - 1].1);

        // retrieve the first block hash with its height
        // we delete the last element because we sorted it descending
        // and we want the lowest height
        let (base_hash, base_height) = bases.remove(bases.len() - 1);
        debug!("Common base {} with height {} on {}", base_hash, base_height, bases.len() + 1);
        Ok((base_hash, base_height))
    }

    async fn build_reachability(&self, storage: &S, hash: Hash) -> Result<HashSet<Hash>, BlockchainError> {
        let mut set = HashSet::new();
        let mut stack: VecDeque<(Hash, u64)> = VecDeque::new();
        stack.push_back((hash, 0));
    
        while let Some((current_hash, current_level)) = stack.pop_back() {
            if current_level >= 2 * STABLE_LIMIT {
                trace!("Level limit reached, adding {}", current_hash);
                set.insert(current_hash);
            } else {
                trace!("Level {} reached with hash {}", current_level, current_hash);
                let tips = storage.get_past_blocks_for_block_hash(&current_hash).await?;
                set.insert(current_hash);
                for past_hash in tips.iter() {
                    if !set.contains(past_hash) {
                        stack.push_back((past_hash.clone(), current_level + 1));
                    }
                }
            }
        }

        Ok(set)
    }

    // this function check that a TIP cannot be refered as past block in another TIP
    async fn verify_non_reachability(&self, storage: &S, tips: &IndexSet<Hash>) -> Result<bool, BlockchainError> {
        trace!("Verifying non reachability for block");
        let tips_count = tips.len();
        let mut reach = Vec::with_capacity(tips_count);
        for hash in tips {
            let set = self.build_reachability(storage, hash.clone()).await?;
            reach.push(set);
        }

        for i in 0..tips_count {
            for j in 0..tips_count {
                // if a tip can be referenced as another's past block, its not a tip
                if i != j && reach[j].contains(&tips[i]) {
                    debug!("Tip {} (index {}) is reachable from tip {} (index {})", tips[i], i, tips[j], j);
                    trace!("reach: {}", reach[j].iter().map(|x| x.to_string()).collect::<Vec<String>>().join(", "));
                    return Ok(false)
                }
            }
        }
        Ok(true)
    }

    // Search the lowest height available from the tips of a block hash
    // We go through all tips and their tips until we have no unordered block left
    async fn find_lowest_height_from_mainchain<P>(&self, provider: &P, hash: Hash) -> Result<u64, BlockchainError>
    where
        P: DifficultyProvider + DagOrderProvider
    {
        // Lowest height found from mainchain
        let mut lowest_height = u64::max_value();
        // Current stack of blocks to process
        let mut stack: VecDeque<Hash> = VecDeque::new();
        // Because several blocks can have the same tips,
        // prevent to process a block twice
        let mut processed = HashSet::new();

        stack.push_back(hash);

        while let Some(current_hash) = stack.pop_back() {
            if processed.contains(&current_hash) {
                continue;
            }

            let tips = provider.get_past_blocks_for_block_hash(&current_hash).await?;
            for tip_hash in tips.iter() {
                if provider.is_block_topological_ordered(tip_hash).await {
                    let height = provider.get_height_for_block_hash(tip_hash).await?;
                    if lowest_height > height {
                        lowest_height = height;
                    }
                } else {
                    stack.push_back(tip_hash.clone());
                }
            }
            processed.insert(current_hash);
        }

        Ok(lowest_height)
    }

    // Search the lowest height available from this block hash
    // This function is used to calculate the distance from mainchain
    // It will recursively search all tips and their height
    // If a tip is not ordered, we will search its tips until we find an ordered block
    async fn calculate_distance_from_mainchain<P>(&self, provider: &P, hash: &Hash) -> Result<u64, BlockchainError>
    where
        P: DifficultyProvider + DagOrderProvider
    {
        if provider.is_block_topological_ordered(hash).await {
            let height = provider.get_height_for_block_hash(hash).await?;
            debug!("calculate_distance: Block {} is at height {}", hash, height);
            return Ok(height)
        }
        debug!("calculate_distance: Block {} is not ordered, calculate distance from mainchain", hash);
        let lowest_height = self.find_lowest_height_from_mainchain(provider, hash.clone()).await?;

        debug!("calculate_distance: lowest height found is {}", lowest_height);
        Ok(lowest_height)
    }

    // Find tip work score internal for a block hash
    // this will recursively find all tips and their difficulty
    async fn find_tip_work_score_internal<'a, P>(&self, provider: &P, map: &mut HashMap<Hash, CumulativeDifficulty>, hash: &'a Hash, base_topoheight: u64) -> Result<(), BlockchainError>
    where
        P: DifficultyProvider + DagOrderProvider
    {
        trace!("Finding tip work score for {}", hash);

        let mut stack: VecDeque<Hash> = VecDeque::new();
        stack.push_back(hash.clone());

        while let Some(current_hash) = stack.pop_back() {
            let tips = provider.get_past_blocks_for_block_hash(&current_hash).await?;

            for tip_hash in tips.iter() {
                if !map.contains_key(tip_hash) {
                    let is_ordered = provider.is_block_topological_ordered(tip_hash).await;
                    if !is_ordered || (is_ordered && provider.get_topo_height_for_hash(tip_hash).await? >= base_topoheight) {
                        stack.push_back(tip_hash.clone());
                    }
                }
            }

            if !map.contains_key(&current_hash) {
                map.insert(current_hash.clone(), provider.get_difficulty_for_block_hash(&current_hash).await?.into());
            }
        }
    
        Ok(())
    }

    // find the sum of work done
    pub async fn find_tip_work_score<P>(&self, provider: &P, hash: &Hash, base: &Hash, base_height: u64) -> Result<(HashSet<Hash>, CumulativeDifficulty), BlockchainError>
    where
        P: DifficultyProvider + DagOrderProvider
    {
        let mut cache = self.tip_work_score_cache.lock().await;
        if let Some(value) = cache.get(&(hash.clone(), base.clone(), base_height)) {
            trace!("Found tip work score in cache: set [{}], height: {}", value.0.iter().map(|h| h.to_string()).collect::<Vec<String>>().join(", "), value.1);
            return Ok(value.clone())
        }

        let block = provider.get_block_header_by_hash(hash).await?;
        let mut map: HashMap<Hash, CumulativeDifficulty> = HashMap::new();
        let base_topoheight = provider.get_topo_height_for_hash(base).await?;
        for hash in block.get_tips() {
            if !map.contains_key(hash) {
                let is_ordered = provider.is_block_topological_ordered(hash).await;
                if !is_ordered || (is_ordered && provider.get_topo_height_for_hash(hash).await? >= base_topoheight) {
                    self.find_tip_work_score_internal(provider, &mut map, hash, base_topoheight).await?;
                }
            }
        }

        if base != hash {
            map.insert(base.clone(), provider.get_cumulative_difficulty_for_block_hash(base).await?);
        }
        map.insert(hash.clone(), provider.get_difficulty_for_block_hash(hash).await?.into());

        let mut set = HashSet::with_capacity(map.len());
        let mut score = CumulativeDifficulty::zero();
        for (hash, value) in map {
            set.insert(hash);
            score += value;
        }

        // save this result in cache
        cache.put((hash.clone(), base.clone(), base_height), (set.clone(), score));

        Ok((set, score))
    }

    // find the best tip (highest cumulative difficulty)
    // We get their cumulative difficulty and sort them then take the first one
    async fn find_best_tip<'a>(&self, storage: &S, tips: &'a HashSet<Hash>, base: &Hash, base_height: u64) -> Result<&'a Hash, BlockchainError> {
        if tips.len() == 0 {
            return Err(BlockchainError::ExpectedTips)
        }

        let mut scores = Vec::with_capacity(tips.len());
        for hash in tips {
            let (_, cumulative_difficulty) = self.find_tip_work_score::<S>(storage, hash, base, base_height).await?;
            scores.push((hash, cumulative_difficulty));
        }

        blockdag::sort_descending_by_cumulative_difficulty(&mut scores);
        let (best_tip, _) = scores[0];
        Ok(best_tip)
    }

    // this function generate a DAG paritial order into a full order using recursive calls.
    // hash represents the best tip (biggest cumulative difficulty)
    // base represents the block hash of a block already ordered and in stable height
    // the full order is re generated each time a new block is added based on new TIPS
    // first hash in order is the base hash
    // base_height is only used for the cache key
    async fn generate_full_order<P>(&self, provider: &P, hash: &Hash, base: &Hash, base_height: u64, base_topo_height: u64) -> Result<IndexSet<Hash>, BlockchainError>
    where
        P: DifficultyProvider + DagOrderProvider
    {
        trace!("Generating full order for {} with base {}", hash, base);
        let mut cache = self.full_order_cache.lock().await;

        // Full order that is generated
        let mut full_order = IndexSet::new();
        // Current stack of hashes that need to be processed
        let mut stack: VecDeque<Hash> = VecDeque::new();
        stack.push_back(hash.clone());

        // Keep track of processed hashes that got reinjected for correct order
        let mut processed = IndexSet::new();

        'main: while let Some(current_hash) = stack.pop_back() {
            // If it is processed and got reinjected, its to maintains right order
            // We just need to insert current hash as it the "final hash" that got processed
            // after all tips
            if processed.contains(&current_hash) {
                full_order.insert(current_hash);
                continue 'main;
            }

            // Search in the cache to retrieve faster the full order
            let cache_key = (current_hash.clone(), base.clone(), base_height);
            if let Some(order_cache) = cache.get(&cache_key) {
                full_order.extend(order_cache.clone());
                continue 'main;
            }

            // Retrieve block tips
            let block_tips = provider.get_past_blocks_for_block_hash(&current_hash).await?;

            // if the block is genesis or its the base block, we can add it to the full order
            if block_tips.is_empty() || current_hash == *base {
                let mut order = IndexSet::new();
                order.insert(current_hash.clone());
                cache.put(cache_key, order.clone());
                full_order.extend(order);
                continue 'main;
            }

            // Calculate the score for each tips above the base topoheight
            let mut scores = Vec::new();
            for tip_hash in block_tips.iter() {
                let is_ordered = provider.is_block_topological_ordered(tip_hash).await;
                if !is_ordered || (is_ordered && provider.get_topo_height_for_hash(tip_hash).await? >= base_topo_height) {
                    let diff = provider.get_cumulative_difficulty_for_block_hash(tip_hash).await?;
                    scores.push((tip_hash.clone(), diff));
                } else {
                    debug!("Block {} is skipped in generate_full_order, is ordered = {}, base topo height = {}", tip_hash, is_ordered, base_topo_height);
                }
            }

            // We sort by ascending cumulative difficulty because it is faster
            // than doing a .reverse() on scores and give correct order for tips processing
            // using our stack impl 
            blockdag::sort_ascending_by_cumulative_difficulty(&mut scores);

            processed.insert(current_hash.clone());
            stack.push_back(current_hash);

            for (tip_hash, _) in scores {
                stack.push_back(tip_hash);
            }
        }

        cache.put((hash.clone(), base.clone(), base_height), full_order.clone());

        Ok(full_order)
    }

    // confirms whether the actual tip difficulty is withing 9% deviation with best tip (reference)
    async fn validate_tips<P: DifficultyProvider>(&self, provider: &P, best_tip: &Hash, tip: &Hash) -> Result<bool, BlockchainError> {
        const MAX_DEVIATION: Difficulty = Difficulty::from_u64(91);
        const PERCENTAGE: Difficulty = Difficulty::from_u64(100);

        let best_difficulty = provider.get_difficulty_for_block_hash(best_tip).await?;
        let block_difficulty = provider.get_difficulty_for_block_hash(tip).await?;

        Ok(best_difficulty * MAX_DEVIATION / PERCENTAGE < block_difficulty)
    }

    // Get difficulty at tips
    // If tips is empty, returns genesis difficulty
    // Find the best tip (highest cumulative difficulty), then its difficulty, timestamp and its own tips
    // Same for its parent, then calculate the difficulty between the two timestamps
    // For Block C, take the timestamp and difficulty from parent block B, and then from parent of B, take the timestamp
    // We take the difficulty from the biggest tip, but compute the solve time from the newest tips
    pub async fn get_difficulty_at_tips<'a, P, I>(&self, provider: &P, tips: I) -> Result<(Difficulty, VarUint), BlockchainError>
    where
        P: DifficultyProvider + DagOrderProvider + PrunedTopoheightProvider,
        I: IntoIterator<Item = &'a Hash> + ExactSizeIterator + Clone,
        I::IntoIter: ExactSizeIterator
    {
        if tips.len() == 0 { // Genesis difficulty
            return Ok((GENESIS_BLOCK_DIFFICULTY, difficulty::P))
        }

        let height = blockdag::calculate_height_at_tips(provider, tips.clone().into_iter()).await?;
        // Simulator is enabled, don't calculate difficulty
        if height <= 1 || self.is_simulator_enabled() {
            return Ok((MINIMUM_DIFFICULTY, difficulty::P))
        }

        // Search the highest difficulty available
        let best_tip = blockdag::find_best_tip_by_cumulative_difficulty(provider, tips.clone().into_iter()).await?;
        let biggest_difficulty = provider.get_difficulty_for_block_hash(best_tip).await?;

        // Search the newest tip available to determine the real solve time
        let (_, newest_tip_timestamp) = blockdag::find_newest_tip_by_timestamp(provider, tips.clone().into_iter()).await?;

        // Find the newest tips parent timestamp
        let parent_tips = provider.get_past_blocks_for_block_hash(best_tip).await?;
        let (_, parent_newest_tip_timestamp) = blockdag::find_newest_tip_by_timestamp(provider, parent_tips.iter()).await?;

        let p = provider.get_estimated_covariance_for_block_hash(best_tip).await?;
        let (difficulty, p_new) = difficulty::calculate_difficulty(parent_newest_tip_timestamp, newest_tip_timestamp, biggest_difficulty, p);
        Ok((difficulty, p_new))
    }

    // Store the difficulty cache for the latest block
    async fn set_difficulty(&self, difficulty: Difficulty) {
        let mut lock = self.difficulty.lock().await;
        *lock = difficulty;
    }

    // Get the current difficulty target for the next block
    pub async fn get_difficulty(&self) -> Difficulty {
        *self.difficulty.lock().await
    }

    // pass in params the already computed block hash and its tips
    // check the difficulty calculated at tips
    // if the difficulty is valid, returns it (prevent to re-compute it)
    pub async fn verify_proof_of_work<'a, P, I>(&self, provider: &P, hash: &Hash, tips: I) -> Result<(Difficulty, VarUint), BlockchainError>
    where
        P: DifficultyProvider + DagOrderProvider + PrunedTopoheightProvider,
        I: IntoIterator<Item = &'a Hash> + ExactSizeIterator + Clone,
        I::IntoIter: ExactSizeIterator
    {
        trace!("Verifying proof of work for block {}", hash);
        let (difficulty, p) = self.get_difficulty_at_tips(provider, tips).await?;
        trace!("Difficulty at tips: {}", difficulty);
        if self.is_simulator_enabled() || check_difficulty(hash, &difficulty)? {
            Ok((difficulty, p))
        } else {
            Err(BlockchainError::InvalidDifficulty)
        }
    }

    // Returns the P2p module used for blockchain if enabled
    pub fn get_p2p(&self) -> &RwLock<Option<Arc<P2pServer<S>>>> {
        &self.p2p
    }

    // Returns the RPC server used for blockchain if enabled
    pub fn get_rpc(&self) -> &RwLock<Option<SharedDaemonRpcServer<S>>> {
        &self.rpc
    }

    // Returns the storage used for blockchain
    pub fn get_storage(&self) -> &RwLock<S> {
        &self.storage
    }

    // Returns the blockchain mempool used
    pub fn get_mempool(&self) -> &RwLock<Mempool> {
        &self.mempool
    }

    // Add a tx to the mempool, its hash will be computed
    pub async fn add_tx_to_mempool(&self, tx: Transaction, broadcast: bool) -> Result<(), BlockchainError> {
        let hash = tx.hash();
        self.add_tx_to_mempool_with_hash(tx, hash, broadcast).await
    }

    // Add a tx to the mempool with the given hash, it is not computed and the TX is transformed into an Arc
    pub async fn add_tx_to_mempool_with_hash<'a>(&'a self, tx: Transaction, hash: Hash, broadcast: bool) -> Result<(), BlockchainError> {
        let storage = self.storage.read().await;
        self.add_tx_to_mempool_with_storage_and_hash(&*storage, Arc::new(tx), hash, broadcast).await
    }

    // Add a tx to the mempool with the given hash, it will verify the TX and check that it is not already in mempool or in blockchain
    // and its validity (nonce, balance, etc...)
    pub async fn add_tx_to_mempool_with_storage_and_hash<'a>(&'a self, storage: &S, tx: Arc<Transaction>, hash: Hash, broadcast: bool) -> Result<(), BlockchainError> {
        let tx_size = tx.size();
        if tx_size > MAX_TRANSACTION_SIZE {
            return Err(BlockchainError::TxTooBig(tx_size, MAX_TRANSACTION_SIZE))
        }

        {
            let mut mempool = self.mempool.write().await;
    
            if mempool.contains_tx(&hash) {
                return Err(BlockchainError::TxAlreadyInMempool(hash))
            }
    
            // check that the TX is not already in blockchain
            if storage.is_tx_executed_in_a_block(&hash)? {
                return Err(BlockchainError::TxAlreadyInBlockchain(hash))
            }

            let current_topoheight = self.get_topo_height();
            // get the highest nonce available
            // if presents, it means we have at least one tx from this owner in mempool
            if let Some(cache) = mempool.get_cache_for(tx.get_source()) {
                // we accept to delete a tx from mempool if the new one has a higher fee
                if let Some(hash) = cache.has_tx_with_same_nonce(tx.get_nonce()) {
                    // A TX with the same nonce is already in mempool
                    return Err(BlockchainError::TxNonceAlreadyUsed(tx.get_nonce(), hash.as_ref().clone()))
                }

                // check that the nonce is in the range
                if !(tx.get_nonce() <= cache.get_max() + 1 && tx.get_nonce() >= cache.get_min()) {
                    debug!("TX {} nonce is not in the range of the pending TXs for this owner, received: {}, expected between {} and {}", hash, tx.get_nonce(), cache.get_min(), cache.get_max());
                    return Err(BlockchainError::InvalidTxNonceMempoolCache(tx.get_nonce(), cache.get_min(), cache.get_max()))
                }
            }

            mempool.add_tx(storage, current_topoheight, hash.clone(), tx.clone(), tx_size).await?;
        }

        if broadcast {
            // P2p broadcast to others peers
            if let Some(p2p) = self.p2p.read().await.as_ref() {
                p2p.broadcast_tx_hash(hash.clone()).await;
            }

            // broadcast to websocket this tx
            if let Some(rpc) = self.rpc.read().await.as_ref() {
                // Notify miners if getwork is enabled
                if let Some(getwork) = rpc.getwork_server() {
                    if let Err(e) = getwork.notify_new_job_rate_limited().await {
                        debug!("Error while notifying miners for new tx: {}", e);
                    }
                }

                if rpc.is_event_tracked(&NotifyEvent::TransactionAddedInMempool).await {
                    let data = RPCTransaction::from_tx(&tx, &hash, storage.is_mainnet());
                    let data: TransactionResponse<'_> = TransactionResponse {
                        blocks: None,
                        executed_in_block: None,
                        in_mempool: true,
                        first_seen: Some(get_current_time_in_seconds()),
                        data,
                    };

                    if let Err(e) = rpc.notify_clients(&NotifyEvent::TransactionAddedInMempool, json!(data)).await {
                        debug!("Error while broadcasting event TransactionAddedInMempool to websocket: {}", e);
                    }
                }
            }
        }
        
        Ok(())
    }

    // this will be used in future for hard fork versions
    pub fn get_version_at_height(&self, _height: u64) -> u8 {
        0
    }

    // Get a block template for the new block work (mining)
    pub async fn get_block_template(&self, address: PublicKey) -> Result<BlockHeader, BlockchainError> {
        let storage = self.storage.read().await;
        self.get_block_template_for_storage(&storage, address).await
    }

    // check that the TX Hash is present in mempool or in chain disk
    pub async fn has_tx(&self, hash: &Hash) -> Result<bool, BlockchainError> {
        // check in mempool first
        // if its present, returns it
        {
            let mempool = self.mempool.read().await;
            if mempool.contains_tx(hash) {
                return Ok(true)
            }
        }

        // check in storage now
        let storage = self.storage.read().await;
        storage.has_transaction(hash).await
    }

    // retrieve the TX based on its hash by searching in mempool then on disk
    pub async fn get_tx(&self, hash: &Hash) -> Result<Arc<Transaction>, BlockchainError> {
        trace!("get tx {} from blockchain", hash);
        // check in mempool first
        // if its present, returns it
        {
            trace!("Locking mempool for get tx {}", hash);
            let mempool = self.mempool.read().await;
            trace!("Mempool locked for get tx {}", hash);
            if let Ok(tx) = mempool.get_tx(hash) {
                return Ok(tx)
            } 
        }

        // check in storage now
        let storage = self.storage.read().await;
        storage.get_transaction(hash).await
    }

    pub async fn get_block_header_template(&self, address: PublicKey) -> Result<BlockHeader, BlockchainError> {
        let storage = self.storage.read().await;
        self.get_block_header_template_for_storage(&storage, address).await
    }

    // Generate a block header template without transactions
    pub async fn get_block_header_template_for_storage(&self, storage: &S, address: PublicKey) -> Result<BlockHeader, BlockchainError> {
        trace!("get block header template");
        let extra_nonce: [u8; EXTRA_NONCE_SIZE] = rand::thread_rng().gen::<[u8; EXTRA_NONCE_SIZE]>(); // generate random bytes
        let tips_set = storage.get_tips().await?;
        let mut tips = Vec::with_capacity(tips_set.len());
        for hash in tips_set {
            trace!("Tip found from storage: {}", hash);
            tips.push(hash);
        }

        let current_height = self.get_height();
        if tips.len() > 1 {
            let best_tip = blockdag::find_best_tip_by_cumulative_difficulty(storage, tips.iter()).await?.clone();
            debug!("Best tip selected for this block template is {}", best_tip);
            let mut selected_tips = Vec::with_capacity(tips.len());
            for hash in tips {
                if best_tip != hash {
                    if !self.validate_tips(storage, &best_tip, &hash).await? {
                        debug!("Tip {} is invalid, not selecting it because difficulty can't be less than 91% of {}", hash, best_tip);
                        continue;
                    }

                    let distance = self.calculate_distance_from_mainchain(storage, &hash).await?;
                    debug!("Distance from mainchain for tip {} is {}", hash, distance);
                    if distance <= current_height && current_height - distance >= STABLE_LIMIT {
                        debug!("Tip {} is not selected for mining: too far from mainchain (distance: {}, height: {})", hash, distance, current_height);
                        continue;
                    }
                }
                selected_tips.push(hash);
            }
            tips = selected_tips;

            if tips.is_empty() {
                warn!("No valid tips found for block template, using best tip {}", best_tip);
                tips.push(best_tip);
            }
        }

        let mut sorted_tips = blockdag::sort_tips(storage, tips.into_iter()).await?;
        if sorted_tips.len() > TIPS_LIMIT {
            let dropped_tips = sorted_tips.drain(TIPS_LIMIT..); // keep only first 3 heavier tips
            for hash in dropped_tips {
                debug!("Dropping tip {} because it is not in the first 3 heavier tips", hash);
            }
        }

        let height = blockdag::calculate_height_at_tips(storage, sorted_tips.iter()).await?;
        let block = BlockHeader::new(self.get_version_at_height(height), height, get_current_time_in_millis(), sorted_tips, extra_nonce, address, IndexSet::new());

        Ok(block)
    }

    // Get the mining block template for miners
    // This function is called when a miner request a new block template
    // We create a block candidate with selected TXs from mempool
    pub async fn get_block_template_for_storage(&self, storage: &S, address: PublicKey) -> Result<BlockHeader, BlockchainError> {
        let mut block = self.get_block_header_template_for_storage(storage, address).await?;

        trace!("Locking mempool for building block template");
        let mempool = self.mempool.read().await;
        trace!("Mempool locked for building block template");

        // use the mempool cache to get all availables txs grouped by account
        let caches = mempool.get_caches();
        let mut entries: Vec<Vec<TxSelectorEntry>> = Vec::with_capacity(caches.len());
        for cache in caches.values() {
            let cache_txs = cache.get_txs();
            let mut txs = Vec::with_capacity(cache_txs.len());
            // Map every tx hash to a TxSelectorEntry
            for tx_hash in cache_txs.iter() {
                let sorted_tx = mempool.get_sorted_tx(tx_hash)?;
                txs.push(TxSelectorEntry { size: sorted_tx.get_size(), hash: tx_hash, tx: sorted_tx.get_tx() });
            }
            entries.push(txs);
        }

        // Build the tx selector using the mempool
        let mut tx_selector = TxSelector::grouped(entries.into_iter());

        // size of block
        let mut block_size = block.size();
        let mut total_txs_size = 0;

        // data used to verify txs
        let topoheight = self.get_topo_height();
        trace!("build chain state for block template");
        let mut chain_state = ChainState::new(storage, topoheight);

        let mut failed_sources = HashSet::new();
        while let Some(TxSelectorEntry { size, hash, tx }) = tx_selector.next() {
            if block_size + total_txs_size + size >= MAX_BLOCK_SIZE {
                break;
            }

            // Check if the TX is valid for this potential block
            trace!("Checking TX {} with nonce {}, {}", hash, tx.get_nonce(), tx.get_source().as_address(self.network.is_mainnet()));
            let source = tx.get_source();
            if failed_sources.contains(&source) {
                debug!("Skipping TX {} because its source has failed before", hash);
                continue;
            }

            if let Err(e) = tx.verify(&mut chain_state).await {
                warn!("TX {} ({}) is not valid for mining: {}", hash, source.as_address(self.network.is_mainnet()), e);
                failed_sources.insert(source);
            } else {
                trace!("Selected {} (nonce: {}, fees: {}) for mining", hash, tx.get_nonce(), format_xelis(tx.get_fee()));
                // TODO no clone
                block.txs_hashes.insert(hash.as_ref().clone());
                block_size += HASH_SIZE; // add the hash size
                total_txs_size += size;
            }
        }

        Ok(block)
    }

    // Build a block using the header and search for TXs in mempool and storage
    pub async fn build_block_from_header(&self, header: Immutable<BlockHeader>) -> Result<Block, BlockchainError> {
        trace!("Searching TXs for block at height {}", header.get_height());
        let mut transactions: Vec<Immutable<Transaction>> = Vec::with_capacity(header.get_txs_count());
        let storage = self.storage.read().await;
        trace!("Locking mempool for building block from header");
        let mempool = self.mempool.read().await;
        trace!("Mempool lock acquired for building block from header");
        for hash in header.get_txs_hashes() {
            trace!("Searching TX {} for building block", hash);
            // at this point, we don't want to lose/remove any tx, we clone it only
            let tx = if mempool.contains_tx(hash) {
                mempool.get_tx(hash)?
            } else {
                storage.get_transaction(hash).await?
            };

            transactions.push(Immutable::Arc(tx));
        }
        let block = Block::new(header, transactions);
        Ok(block)
    }

    // Add a new block in chain
    pub async fn add_new_block(&self, block: Block, broadcast: bool, mining: bool) -> Result<(), BlockchainError> {
        let mut storage = self.storage.write().await;
        self.add_new_block_for_storage(&mut storage, block, broadcast, mining).await
    }

    // Add a new block in chain using the requested storage
    pub async fn add_new_block_for_storage(&self, storage: &mut S, block: Block, broadcast: bool, mining: bool) -> Result<(), BlockchainError> {
        let start = Instant::now();

        // Verify that the block is on the correct version
        if block.get_version() != self.get_version_at_height(block.get_height()) {
            return Err(BlockchainError::InvalidBlockVersion)
        }

        let block_hash = block.hash();
        debug!("Add new block {}", block_hash);
        if storage.has_block_with_hash(&block_hash).await? {
            debug!("Block {} is already in chain!", block_hash);
            return Err(BlockchainError::AlreadyInChain)
        }

        let current_timestamp = get_current_time_in_millis(); 
        if block.get_timestamp() > current_timestamp + TIMESTAMP_IN_FUTURE_LIMIT { // accept 2s in future
            debug!("Block timestamp is too much in future!");
            return Err(BlockchainError::TimestampIsInFuture(current_timestamp, block.get_timestamp()));
        }

        let tips_count = block.get_tips().len();
        debug!("Tips count for this new {}: {}", block, tips_count);
        // only 3 tips are allowed
        if tips_count > TIPS_LIMIT {
            debug!("Invalid tips count, got {} but maximum allowed is {}", tips_count, TIPS_LIMIT);
            return Err(BlockchainError::InvalidTipsCount(block_hash, tips_count))
        }

        let current_height = self.get_height();
        if tips_count == 0 && current_height != 0 {
            debug!("Expected at least one previous block for this block {}", block_hash);
            return Err(BlockchainError::ExpectedTips)
        }

        if tips_count > 0 && block.get_height() == 0 {
            debug!("Invalid block height, got height 0 but tips are present for this block {}", block_hash);
            return Err(BlockchainError::BlockHeightZeroNotAllowed)
        }

        if tips_count == 0 && block.get_height() != 0 {
            debug!("Invalid tips count, got {} but current height is {} with block height {}", tips_count, current_height, block.get_height());
            return Err(BlockchainError::InvalidTipsCount(block_hash, tips_count))
        }

        // block contains header and full TXs
        let block_size = block.size();
        if block_size > MAX_BLOCK_SIZE {
            debug!("Block size ({} bytes) is greater than the limit ({} bytes)", block.size(), MAX_BLOCK_SIZE);
            return Err(BlockchainError::InvalidBlockSize(MAX_BLOCK_SIZE, block.size()));
        }

        for tip in block.get_tips() {
            if !storage.has_block_with_hash(tip).await? {
                debug!("This block ({}) has a TIP ({}) which is not present in chain", block_hash, tip);
                return Err(BlockchainError::InvalidTipsNotFound(block_hash, tip.clone()))
            }
        }

        let block_height_by_tips = blockdag::calculate_height_at_tips(storage, block.get_tips().iter()).await?;
        if block_height_by_tips != block.get_height() {
            debug!("Invalid block height {}, expected {} for this block {}", block.get_height(), block_height_by_tips, block_hash);
            return Err(BlockchainError::InvalidBlockHeight(block_height_by_tips, block.get_height()))
        }

        let stable_height = self.get_stable_height();
        if tips_count > 0 {
            debug!("Height by tips: {}, stable height: {}", block_height_by_tips, stable_height);

            if block_height_by_tips < stable_height {
                debug!("Invalid block height by tips {} for this block ({}), its height is in stable height {}", block_height_by_tips, block_hash, stable_height);
                return Err(BlockchainError::InvalidBlockHeightStableHeight)
            }
        }

        if !self.verify_non_reachability(storage, block.get_tips()).await? {
            debug!("{} with hash {} has an invalid reachability", block, block_hash);
            return Err(BlockchainError::InvalidReachability)
        }

        for hash in block.get_tips() {
            let previous_timestamp = storage.get_timestamp_for_block_hash(hash).await?;
            // block timestamp can't be less than previous block.
            if block.get_timestamp() < previous_timestamp {
                debug!("Invalid block timestamp, parent ({}) is less than new block {}", hash, block_hash);
                return Err(BlockchainError::TimestampIsLessThanParent(block.get_timestamp()));
            }

            trace!("calculate distance from mainchain for tips: {}", hash);
            let distance = self.calculate_distance_from_mainchain(storage, hash).await?;
            if distance <= current_height && current_height - distance >= STABLE_LIMIT {
                debug!("{} with hash {} have deviated too much, maximum allowed is {} (current height: {}, distance: {})", block, block_hash, STABLE_LIMIT, current_height, distance);
                return Err(BlockchainError::BlockDeviation)
            }
        }

        if tips_count > 1 {
            let best_tip = blockdag::find_best_tip_by_cumulative_difficulty(storage, block.get_tips().iter()).await?;
            debug!("Best tip selected for this new block is {}", best_tip);
            for hash in block.get_tips() {
                if best_tip != hash {
                    if !self.validate_tips(storage, best_tip, hash).await? {
                        debug!("Tip {} is invalid, difficulty can't be less than 91% of {}", hash, best_tip);
                        return Err(BlockchainError::InvalidTipsDifficulty(block_hash, hash.clone()))
                    }
                }
            }
        }

        // verify PoW and get difficulty for this block based on tips
        let pow_hash = block.get_pow_hash();
        debug!("POW hash: {}", pow_hash);
        let (difficulty, p) = self.verify_proof_of_work(storage, &pow_hash, block.get_tips().iter()).await?;
        debug!("PoW is valid for difficulty {}", difficulty);

        let mut current_topoheight = self.get_topo_height();
        // Transaction verification
        // Here we are going to verify all TXs in the block
        // For this, we must select TXs that are not doing collisions with other TXs in block
        // TX already added in the same DAG branch (block tips) are rejected because miner should be aware of it
        // TXs that are already executed in stable height are also rejected whatever DAG branch it is
        // If the TX is executed by another branch, we skip the verification because DAG will choose which branch will execute the TX
        {
            let hashes_len = block.get_txs_hashes().len();
            let txs_len = block.get_transactions().len();
            if  hashes_len != txs_len {
                debug!("Block {} has an invalid block header, transaction count mismatch (expected {} got {})!", block_hash, txs_len, hashes_len);
                return Err(BlockchainError::InvalidBlockTxs(hashes_len, txs_len));
            }

            trace!("verifying {} TXs in block {}", txs_len, block_hash);
            let mut chain_state = ChainState::new(storage, current_topoheight);
            // Cache to retrieve only one time all TXs hashes until stable height
            let mut all_parents_txs: Option<HashSet<Hash>> = None;
            let mut batch = Vec::with_capacity(block.get_txs_count());
            for (tx, hash) in block.get_transactions().iter().zip(block.get_txs_hashes()) {
                let tx_size = tx.size();
                if tx_size > MAX_TRANSACTION_SIZE {
                    return Err(BlockchainError::TxTooBig(tx_size, MAX_TRANSACTION_SIZE))
                }

                // verification that the real TX Hash is the same as in block header (and also check the correct order)
                let tx_hash = tx.hash();
                if tx_hash != *hash {
                    debug!("Invalid tx {} vs {} in block header", tx_hash, hash);
                    return Err(BlockchainError::InvalidTxInBlock(tx_hash))
                }

                debug!("Verifying TX {}", tx_hash);
                // check that the TX included is not executed in stable height or in block TIPS
                if chain_state.get_storage().is_tx_executed_in_a_block(hash)? {
                    let block_executed = chain_state.get_storage().get_block_executor_for_tx(hash)?;
                    debug!("Tx {} was executed in {}", hash, block_executed);
                    let block_height = chain_state.get_storage().get_height_for_block_hash(&block_executed).await?;
                    // if the tx was executed below stable height, reject whole block!
                    if block_height <= stable_height {
                        debug!("Block {} contains a dead tx {}", block_hash, tx_hash);
                        return Err(BlockchainError::DeadTx(tx_hash))
                    } else {
                        debug!("Tx {} was executed in block {} at height {} (stable height: {})", tx_hash, block, block_height, stable_height);
                        // now we should check that the TX was not executed in our TIP branch
                        // because that mean the miner was aware of the TX execution and still include it
                        if all_parents_txs.is_none() {
                            // load it only one time
                            all_parents_txs = Some(self.get_all_executed_txs_until_height(chain_state.get_storage(), stable_height, block.get_tips().iter().map(Hash::clone)).await?);
                        }

                        // if its the case, we should reject the block
                        if let Some(txs) = all_parents_txs.as_ref() {
                            // miner knows this tx was already executed because its present in block tips
                            // reject the whole block
                            if txs.contains(&tx_hash) {
                                debug!("Malicious Block {} formed, contains a dead tx {}", block_hash, tx_hash);
                                return Err(BlockchainError::DeadTx(tx_hash))
                            } else {
                                // otherwise, all looks good but because the TX was executed in another branch, we skip verification
                                // DAG will choose which branch will execute the TX
                                debug!("TX {} was executed in another branch, skipping verification", tx_hash);

                                // because TX was already validated & executed and is not in block tips
                                // we can safely skip the verification of this TX
                                continue;
                            }
                        } else {
                            // impossible to happens because we compute it if value is None
                            error!("FATAL ERROR! Unable to load all TXs until height {}", stable_height);
                            return Err(BlockchainError::Unknown)
                        }
                    }
                }

                batch.push(tx);
            }

            trace!("proof verifications of {} TXs in block {}", batch.len(), block_hash);
            // Verify all valid transactions in one batch
            Transaction::verify_batch(batch.as_slice(), &mut chain_state).await?;
        }

        // Save transactions & block
        let (block, txs) = block.split();
        let block = block.to_arc();
        debug!("Saving block {} on disk", block_hash);
        // Add block to chain
        storage.save_block(block.clone(), &txs, difficulty, p, block_hash.clone()).await?;

        // Compute cumulative difficulty for block
        let cumulative_difficulty = {
            let cumulative_difficulty: CumulativeDifficulty = if tips_count == 0 {
                GENESIS_BLOCK_DIFFICULTY.into()
            } else {
                let (base, base_height) = self.find_common_base(storage, block.get_tips()).await?;
                let (_, cumulative_difficulty) = self.find_tip_work_score::<S>(&storage, &block_hash, &base, base_height).await?;
                cumulative_difficulty
            };
            storage.set_cumulative_difficulty_for_block_hash(&block_hash, cumulative_difficulty).await?;
            debug!("Cumulative difficulty for block {}: {}", block_hash, cumulative_difficulty);
            cumulative_difficulty
        };

        let mut tips = storage.get_tips().await?;
        tips.insert(block_hash.clone());
        for hash in block.get_tips() {
            tips.remove(hash);
        }
        debug!("New tips: {}", tips.iter().map(|v| v.to_string()).collect::<Vec<_>>().join(","));

        let (base_hash, base_height) = self.find_common_base(storage, &tips).await?;
        let best_tip = self.find_best_tip(storage, &tips, &base_hash, base_height).await?;
        debug!("Best tip selected: {}", best_tip);

        let base_topo_height = storage.get_topo_height_for_hash(&base_hash).await?;
        // generate a full order until base_topo_height
        let mut full_order = self.generate_full_order(storage, &best_tip, &base_hash, base_height, base_topo_height).await?;
        debug!("Generated full order size: {}, with base ({}) topo height: {}", full_order.len(), base_hash, base_topo_height);

        // rpc server lock
        let rpc_server = self.rpc.read().await;
        let should_track_events = if let Some(rpc) = rpc_server.as_ref() {
            rpc.get_tracked_events().await
        } else {
            HashSet::new()
        };

        // track all events to notify websocket
        let mut events: HashMap<NotifyEvent, Vec<Value>> = HashMap::new();
        // Track all orphaned tranasctions
        let mut orphaned_transactions = HashSet::new();

        // order the DAG (up to TOP_HEIGHT - STABLE_LIMIT)
        let mut highest_topo = 0;
        // Tells if the new block added is ordered in DAG or not
        let block_is_ordered = full_order.contains(&block_hash);
        {
            let mut is_written = base_topo_height == 0;
            let mut skipped = 0;
            // detect which part of DAG reorg stay, for other part, undo all executed txs
            debug!("Detecting stable point of DAG and cleaning txs above it");
            {
                let mut topoheight = base_topo_height;
                while topoheight <= current_topoheight {
                    let hash_at_topo = storage.get_hash_at_topo_height(topoheight).await?;
                    trace!("Cleaning txs at topoheight {} ({})", topoheight, hash_at_topo);
                    if !is_written {
                        if let Some(order) = full_order.first() {
                            // Verify that the block is still at the same topoheight
                            if storage.is_block_topological_ordered(order).await && *order == hash_at_topo {
                                trace!("Hash {} at topo {} stay the same, skipping cleaning", hash_at_topo, topoheight);
                                // remove the hash from the order because we don't need to recompute it
                                full_order.shift_remove_index(0);
                                topoheight += 1;
                                skipped += 1;
                                continue;
                            }
                        }
                        // if we are here, it means that the block was re-ordered
                        is_written = true;
                    }

                    debug!("Cleaning transactions executions at topo height {} (block {})", topoheight, hash_at_topo);

                    let block = storage.get_block_header_by_hash(&hash_at_topo).await?;

                    // Block may be orphaned if its not in the new full order set
                    let is_orphaned = !full_order.contains(&hash_at_topo);
                    // Notify if necessary that we have a block orphaned
                    if is_orphaned && should_track_events.contains(&NotifyEvent::BlockOrphaned) {
                        let value = json!(BlockOrphanedEvent {
                            block_hash: Cow::Borrowed(&hash_at_topo),
                            old_topoheight: topoheight,
                        });
                        events.entry(NotifyEvent::BlockOrphaned).or_insert_with(Vec::new).push(value);
                    }

                    // mark txs as unexecuted if it was executed in this block
                    for tx_hash in block.get_txs_hashes() {
                        if storage.is_tx_executed_in_block(tx_hash, &hash_at_topo)? {
                            trace!("Removing execution of {}", tx_hash);
                            storage.remove_tx_executed(&tx_hash)?;

                            if is_orphaned {
                                orphaned_transactions.insert(tx_hash.clone());
                            }
                        }
                    }

                    // Delete changes made by this block
                    storage.delete_versioned_balances_at_topoheight(topoheight).await?;
                    storage.delete_versioned_nonces_at_topoheight(topoheight).await?;
                    storage.delete_registrations_at_topoheight(topoheight).await?;

                    topoheight += 1;
                }
            }

            // This is used to verify that each nonce is used only one time
            let mut nonce_checker = NonceChecker::new();
            // Side blocks counter per height
            let mut side_blocks: HashMap<u64, u64> = HashMap::new();
            // time to order the DAG that is moving
            debug!("Ordering blocks based on generated DAG order ({} blocks)", full_order.len());
            for (i, hash) in full_order.into_iter().enumerate() {
                highest_topo = base_topo_height + skipped + i as u64;

                // if block is not re-ordered and it's not genesis block
                // because we don't need to recompute everything as it's still good in chain
                if !is_written && tips_count != 0 && storage.is_block_topological_ordered(&hash).await && storage.get_topo_height_for_hash(&hash).await? == highest_topo {
                    trace!("Block ordered {} stay at topoheight {}. Skipping...", hash, highest_topo);
                    continue;
                }
                is_written = true;

                trace!("Ordering block {} at topoheight {}", hash, highest_topo);

                storage.set_topo_height_for_block(&hash, highest_topo).await?;
                let past_supply = if highest_topo == 0 {
                    0
                } else {
                    storage.get_supply_at_topo_height(highest_topo - 1).await?
                };

                // Block for this hash
                let block = storage.get_block_by_hash(&hash).await?;

                // Reward the miner of this block
                // We have a decreasing block reward if there is too much side block
                let is_side_block = self.is_side_block_internal(storage, &hash, highest_topo).await?;
                let height = block.get_height();
                let side_blocks_count = match side_blocks.entry(height) {
                    Entry::Occupied(entry) => entry.into_mut(),
                    Entry::Vacant(entry) => {
                        let mut count = 0;
                        let blocks_at_height = storage.get_blocks_at_height(height).await?;
                        for block in blocks_at_height {
                            if block != hash && self.is_side_block_internal(storage, &block, highest_topo).await? {
                                count += 1;
                                debug!("Found side block {} at height {}", block, height);
                            }
                        }

                        entry.insert(count)
                    },
                };

                let mut block_reward = self.internal_get_block_reward(past_supply, is_side_block, *side_blocks_count).await?;
                trace!("set block {} reward to {} at {} (height {}, side block: {}, {} {}%)", hash, block_reward, highest_topo, height, is_side_block, side_blocks_count, side_block_reward_percentage(*side_blocks_count));
                if is_side_block {
                    *side_blocks_count += 1;
                }

                storage.set_block_reward_at_topo_height(highest_topo, block_reward)?;
                
                let supply = past_supply + block_reward;
                trace!("set block supply to {} at {}", supply, highest_topo);
                storage.set_supply_at_topo_height(highest_topo, supply)?;

                // All fees from the transactions executed in this block
                let mut total_fees = 0;
                // Chain State used for the verification
                trace!("building chain state to execute TXs in block {}", block_hash);
                let mut chain_state = ApplicableChainState::new(storage, highest_topo);

                // compute rewards & execute txs
                for (tx, tx_hash) in block.get_transactions().iter().zip(block.get_txs_hashes()) { // execute all txs
                    // Link the transaction hash to this block
                    if !chain_state.get_mut_storage().add_block_linked_to_tx_if_not_present(&tx_hash, &hash)? {
                        trace!("Block {} is now linked to tx {}", hash, tx_hash);
                    }

                    // check that the tx was not yet executed in another tip branch
                    if chain_state.get_storage().is_tx_executed_in_a_block(tx_hash)? {
                        trace!("Tx {} was already executed in a previous block, skipping...", tx_hash);
                    } else {
                        // tx was not executed, but lets check that it is not a potential double spending
                        // check that the nonce is not already used
                        if !nonce_checker.use_nonce(chain_state.get_storage(), tx.get_source(), tx.get_nonce(), highest_topo).await? {
                            warn!("Malicious TX {}, it is a potential double spending with same nonce {}, skipping...", tx_hash, tx.get_nonce());
                            // TX will be orphaned
                            continue;
                        }

                        // Execute the transaction by applying changes in storage
                        debug!("Executing tx {} in block {} with nonce {}", tx_hash, hash, tx.get_nonce());
                        if let Err(e) = tx.apply_with_partial_verify(chain_state.as_mut()).await {
                            warn!("Error while executing TX {} with current DAG org: {}", tx_hash, e);
                            // TX may be orphaned if not added again in good order in next blocks
                            continue;
                        }

                        // Calculate the new nonce
                        // This has to be done in case of side blocks where TX B would be before TX A
                        let next_nonce = nonce_checker.get_new_nonce(tx.get_source(), self.network.is_mainnet())?;
                        chain_state.as_mut().update_account_nonce(tx.get_source(), next_nonce).await?;

                        // mark tx as executed
                        chain_state.get_mut_storage().set_tx_executed_in_block(tx_hash, &hash)?;

                        // Delete the transaction from  the list if it was marked as orphaned
                        if orphaned_transactions.remove(&tx_hash) {
                            trace!("Transaction {} was marked as orphaned, but got executed again", tx_hash);
                        }

                        // if the rpc_server is enable, track events
                        if should_track_events.contains(&NotifyEvent::TransactionExecuted) {
                            let value = json!(TransactionExecutedEvent {
                                tx_hash: Cow::Borrowed(&tx_hash),
                                block_hash: Cow::Borrowed(&hash),
                                topoheight: highest_topo,
                            });
                            events.entry(NotifyEvent::TransactionExecuted).or_insert_with(Vec::new).push(value);
                        }

                        // Increase total tx fees for miner
                        total_fees += tx.get_fee();
                    }
                }

                let dev_fee_percentage = get_block_dev_fee(block.get_height());
                // Dev fee are only applied on block reward
                // Transaction fees are not affected by dev fee
                if dev_fee_percentage != 0 {
                    let dev_fee_part = block_reward * dev_fee_percentage / 100;
                    chain_state.reward_miner(&DEV_PUBLIC_KEY, dev_fee_part).await?;
                    block_reward -= dev_fee_part;    
                }
                
                // reward the miner
                chain_state.reward_miner(block.get_miner(), block_reward + total_fees).await?;

                // apply changes from Chain State
                chain_state.apply_changes().await?;

                if should_track_events.contains(&NotifyEvent::BlockOrdered) {
                    let value = json!(BlockOrderedEvent {
                        block_hash: Cow::Borrowed(&hash),
                        block_type: get_block_type_for_block(self, &storage, &hash).await.unwrap_or(BlockType::Normal),
                        topoheight: highest_topo,
                    });
                    events.entry(NotifyEvent::BlockOrdered).or_insert_with(Vec::new).push(value);
                }
            }
        }

        let best_height = storage.get_height_for_block_hash(best_tip).await?;
        let mut new_tips = Vec::new();
        for hash in tips {
            let tip_base_distance = self.calculate_distance_from_mainchain(storage, &hash).await?;
            trace!("tip base distance: {}, best height: {}", tip_base_distance, best_height);
            if tip_base_distance <= best_height && best_height - tip_base_distance < STABLE_LIMIT - 1 {
                trace!("Adding {} as new tips", hash);
                new_tips.push(hash);
            } else {
                warn!("Rusty TIP declared stale {} with best height: {}, tip base distance: {}", hash, best_height, tip_base_distance);
            }
        }

        tips = HashSet::new();
        debug!("find best tip by cumulative difficulty");
        let best_tip = blockdag::find_best_tip_by_cumulative_difficulty(storage, new_tips.iter()).await?.clone();
        for hash in new_tips {
            if best_tip != hash {
                if !self.validate_tips::<S>(&storage, &best_tip, &hash).await? {
                    warn!("Rusty TIP {} declared stale", hash);
                } else {
                    debug!("Tip {} is valid, adding to final Tips list", hash);
                    tips.insert(hash);
                }
            }
        }
        tips.insert(best_tip);

        // save highest topo height
        debug!("Highest topo height found: {}", highest_topo);
        let extended = highest_topo > current_topoheight;
        if current_height == 0 || extended {
            debug!("Blockchain height extended, current topoheight is now {} (previous was {})", highest_topo, current_topoheight);
            storage.set_top_topoheight(highest_topo)?;
            self.topoheight.store(highest_topo, Ordering::Release);
            current_topoheight = highest_topo;
        }

        // If block is directly orphaned
        // Mark all TXs ourself as linked to it
        if !block_is_ordered {
            trace!("Block {} is orphaned, marking all TXs as linked to it", block_hash);
            for tx_hash in block.get_txs_hashes() {
                storage.add_block_linked_to_tx_if_not_present(&tx_hash, &block_hash)?;
            }
        }

        // auto prune mode
        if extended {
            if let Some(keep_only) = self.auto_prune_keep_n_blocks {
                // check that the topoheight is greater than the safety limit
                // and that we can prune the chain using the config while respecting the safety limit
                if current_topoheight % keep_only == 0 && current_topoheight - keep_only > 0 {
                    info!("Auto pruning chain until topoheight {} (keep only {} blocks)", current_topoheight - keep_only, keep_only);
                    if let Err(e) = self.prune_until_topoheight_for_storage(current_topoheight - keep_only, storage).await {
                        warn!("Error while trying to auto prune chain: {}", e);
                    }
                }
            }
        }

        // Store the new tips available
        storage.store_tips(&tips)?;

        let mut current_height = current_height;
        if current_height == 0 || block.get_height() > current_height {
            debug!("storing new top height {}", block.get_height());
            storage.set_top_height(block.get_height())?;
            self.height.store(block.get_height(), Ordering::Release);
            current_height = block.get_height();
        }

        // update stable height and difficulty in cache
        {
            let (stable_hash, stable_height) = self.find_common_base::<S, _>(&storage, &tips).await?;
            if should_track_events.contains(&NotifyEvent::StableHeightChanged) {
                // detect the change in stable height
                let previous_stable_height = self.get_stable_height();
                if stable_height != previous_stable_height {
                    let value = json!(StableHeightChangedEvent {
                        previous_stable_height,
                        new_stable_height: stable_height
                    });
                    events.entry(NotifyEvent::StableHeightChanged).or_insert_with(Vec::new).push(value);
                }
            }

            // Update caches
            self.stable_height.store(stable_height, Ordering::SeqCst);
            // Search the topoheight of the stable block
            let stable_topoheight = storage.get_topo_height_for_hash(&stable_hash).await?;
            self.stable_topoheight.store(stable_topoheight, Ordering::SeqCst);

            trace!("update difficulty in cache");
            let (difficulty, _) = self.get_difficulty_at_tips(storage, tips.iter()).await?;
            self.set_difficulty(difficulty).await;
        }

        // Check if the event is tracked
        let orphan_event_tracked = should_track_events.contains(&NotifyEvent::TransactionOrphaned);

        // Clean mempool from old txs
        let mempool_deleted_txs = {
            debug!("Locking mempool write mode");
            let mut mempool = self.mempool.write().await;
            debug!("mempool write mode ok");
            mempool.clean_up(&*storage, highest_topo).await
        };

        if orphan_event_tracked {
            for (tx_hash, sorted_tx) in mempool_deleted_txs {
                // Delete it from our orphaned transactions list
                // This save some performances as it will not try to add it back and
                // consume resources for verifying the ZK Proof if we already know the answer
                if orphaned_transactions.remove(&tx_hash) {
                    trace!("Transaction {} was marked as orphaned, but got deleted from mempool. Prevent adding it back", tx_hash);
                }
                // Verify that the TX was not executed in a block
                if storage.is_tx_executed_in_a_block(&tx_hash)? {
                    continue;
                }

                let data = RPCTransaction::from_tx(&sorted_tx.get_tx(), &tx_hash, storage.is_mainnet());
                let data = TransactionResponse {
                    blocks: None,
                    executed_in_block: None,
                    in_mempool: false,
                    first_seen: Some(sorted_tx.get_first_seen()),
                    data,
                };
                events.entry(NotifyEvent::TransactionOrphaned).or_insert_with(Vec::new).push(json!(data));
            }
        }

        // Now we can try to add back all transactions
        for tx_hash in orphaned_transactions {
            debug!("Adding back orphaned tx {}", tx_hash);
            // It is verified in add_tx_to_mempool function too
            // But to prevent loading the TX from storage and to fire wrong event
            if !storage.is_tx_executed_in_a_block(&tx_hash)? {
                let tx = match storage.get_transaction(&tx_hash).await {
                    Ok(tx) => tx,
                    Err(e) => {
                        warn!("Error while loading orphaned tx: {}", e);
                        continue;
                    }
                };

                // Clone only if its necessary
                if !orphan_event_tracked {
                    if let Err(e) = self.add_tx_to_mempool_with_storage_and_hash(&storage, tx, tx_hash, false).await {
                        debug!("Error while adding back orphaned tx: {}", e);
                    }
                } else {
                    if let Err(e) = self.add_tx_to_mempool_with_storage_and_hash(&storage, tx.clone(), tx_hash.clone(), false).await {
                        debug!("Error while adding back orphaned tx: {}, broadcasting event", e);
                        // We couldn't add it back to mempool, let's notify this event
                        if should_track_events.contains(&NotifyEvent::TransactionOrphaned) {
                            let data = RPCTransaction::from_tx(&tx, &tx_hash, storage.is_mainnet());

                            let data = TransactionResponse {
                                blocks: None,
                                executed_in_block: None,
                                in_mempool: false,
                                first_seen: None,
                                data,
                            };
                            events.entry(NotifyEvent::TransactionOrphaned).or_insert_with(Vec::new).push(json!(data));
                        }
                    }
                }
            }
        }

        info!("Processed block {} at height {} in {:?} with {} txs (DAG: {})", block_hash, block.get_height(), start.elapsed(), block.get_txs_count(), block_is_ordered);

        // Broadcast to p2p nodes
        if broadcast {
            trace!("Broadcasting block");
            if let Some(p2p) = self.p2p.read().await.as_ref() {
                trace!("P2p locked, broadcasting in new task");
                let p2p = p2p.clone();
                let pruned_topoheight = storage.get_pruned_topoheight().await?;
                let block = block.clone();
                let block_hash = block_hash.clone();
                tokio::spawn(async move {
                    p2p.broadcast_block(&block, cumulative_difficulty, current_topoheight, current_height, pruned_topoheight, &block_hash, mining).await;
                });
            }
        }

        // broadcast to websocket new block
        if let Some(rpc) = rpc_server.as_ref() {
            // if we have a getwork server, and that its not from syncing, notify miners
            if broadcast {
                if let Some(getwork) = rpc.getwork_server() {
                    let getwork = getwork.clone();
                    tokio::spawn(async move {
                        if let Err(e) = getwork.notify_new_job().await {
                            debug!("Error while notifying new job to miners: {}", e);
                        }
                    });
                }
            }

            // atm, we always notify websocket clients
            trace!("Notifying websocket clients");
            if should_track_events.contains(&NotifyEvent::NewBlock) {
                match get_block_response(self, storage, &block_hash, &Block::new(Immutable::Arc(block), txs), block_size).await {
                    Ok(response) => {
                        events.entry(NotifyEvent::NewBlock).or_insert_with(Vec::new).push(response);
                    },
                    Err(e) => {
                        debug!("Error while getting block response for websocket: {}", e);
                    }
                };
            }

            let rpc = rpc.clone();
            // don't block mutex/lock more than necessary, we move it in another task
            tokio::spawn(async move {
                for (event, values) in events {
                    for value in values {
                        if let Err(e) = rpc.notify_clients(&event, value).await {
                            debug!("Error while broadcasting event to websocket: {}", e);
                        }
                    }
                }
            });
        }

        Ok(())
    }

    // Get block reward based on the type of the block
    // Block shouldn't be orphaned
    pub async fn internal_get_block_reward(&self, past_supply: u64, is_side_block: bool, side_blocks_count: u64) -> Result<u64, BlockchainError> {
        trace!("internal get block reward");
        let block_reward = if is_side_block {
            let reward = get_block_reward(past_supply);
            let side_block_percent = side_block_reward_percentage(side_blocks_count);
            trace!("side block reward: {}%", side_block_percent);

            reward * side_block_percent / 100
        } else {
            get_block_reward(past_supply)
        };
        Ok(block_reward)
    }

    // Get the block reward for a block
    // This will search all blocks at same height and verify which one are side blocks
    pub async fn get_block_reward(&self, storage: &S, hash: &Hash, past_supply: u64, current_topoheight: u64) -> Result<u64, BlockchainError> {
        let is_side_block = self.is_side_block(storage, hash).await?;
        let mut side_blocks_count = 0;
        if is_side_block {
            // get the block height for this hash
            let height = storage.get_height_for_block_hash(hash).await?;
            let blocks_at_height = storage.get_blocks_at_height(height).await?;
            for block in blocks_at_height {
                if *hash != block && self.is_side_block_internal(storage, &block, current_topoheight).await? {
                    side_blocks_count += 1;
                }
            }
        }

        self.internal_get_block_reward(past_supply, is_side_block, side_blocks_count).await
    }

    // retrieve all txs hashes until height or until genesis block that were executed in a block
    // for this we get all tips and recursively retrieve all txs from tips until we reach height
    async fn get_all_executed_txs_until_height<P>(&self, provider: &P, until_height: u64, tips: impl Iterator<Item = Hash>) -> Result<HashSet<Hash>, BlockchainError>
    where
        P: DifficultyProvider + ClientProtocolProvider
    {
        trace!("get all txs until height {}", until_height);
        // All transactions hashes found under the stable height
        let mut hashes = HashSet::new();
        // Current queue of blocks to process
        let mut queue = IndexSet::new();
        // All already processed blocks
        let mut processed = IndexSet::new();
        queue.extend(tips);

        // get last element from queue (order doesn't matter and its faster than moving all elements)
        while let Some(hash) = queue.pop() {
            let block = provider.get_block_header_by_hash(&hash).await?;

            // check that the block height is higher than the height passed in param
            if until_height < block.get_height() {
                // add all txs from block
                for tx in block.get_txs_hashes() {
                    // Check that we don't have it yet
                    if !hashes.contains(tx) {
                        // Then check that it's executed in this block
                        if provider.is_tx_executed_in_block(tx, &hash)? {
                            // add it to the list
                            hashes.insert(tx.clone());
                        }
                    }
                }

                // add all tips from block (but check that we didn't already added it)
                for tip in block.get_tips() {
                    if !processed.contains(tip) {
                        processed.insert(tip.clone());
                        queue.insert(tip.clone());
                    }
                }
            }
        }

        Ok(hashes)
    }

    // if a block is not ordered, it's an orphaned block and its transactions are not honoured
    pub async fn is_block_orphaned_for_storage(&self, storage: &S, hash: &Hash) -> bool {
        trace!("is block {} orphaned", hash);
        !storage.is_block_topological_ordered(hash).await
    }

<<<<<<< HEAD
    pub async fn is_side_block(&self, storage: &S, hash: &Hash) -> Result<bool, BlockchainError> {
        self.is_side_block_internal(storage, hash, self.get_topo_height()).await
    }

    // a block is a side block if its ordered and its block height is less than or equal to height of past 8 topographical blocks
    pub async fn is_side_block_internal(&self, storage: &S, hash: &Hash, current_topoheight: u64) -> Result<bool, BlockchainError> {
=======
    // a block is a side block if its ordered and its block height is less than or equal to height of past 8 topographical blocks
    pub async fn is_side_block<P>(&self, provider: &P, hash: &Hash) -> Result<bool, BlockchainError>
    where
        P: DifficultyProvider + DagOrderProvider
    {
>>>>>>> b38a6b26
        trace!("is block {} a side block", hash);
        if !provider.is_block_topological_ordered(hash).await {
            return Ok(false)
        }

        let topoheight = provider.get_topo_height_for_hash(hash).await?;
        // genesis block can't be a side block
        if topoheight == 0 || topoheight > current_topoheight {
            return Ok(false)
        }

        let height = provider.get_height_for_block_hash(hash).await?;

        // verify if there is a block with height higher than this block in past 8 topo blocks
        let mut counter = 0;
        let mut i = topoheight - 1;
        while counter < STABLE_LIMIT && i > 0 {
            let hash = provider.get_hash_at_topo_height(i).await?;
            let previous_height = provider.get_height_for_block_hash(&hash).await?;

            if height <= previous_height {
                return Ok(true)
            }
            counter += 1;
            i -= 1;
        }

        Ok(false)
    }

    // to have stable order: it must be ordered, and be under the stable height limit
    pub async fn has_block_stable_order<P>(&self, provider: &P, hash: &Hash, topoheight: u64) -> Result<bool, BlockchainError>
    where
        P: DagOrderProvider
    {
        trace!("has block {} stable order at topoheight {}", hash, topoheight);
        if provider.is_block_topological_ordered(hash).await {
            let block_topo_height = provider.get_topo_height_for_hash(hash).await?;
            return Ok(block_topo_height + STABLE_LIMIT <= topoheight)
        }
        Ok(false)
    }

    // Rewind the chain by removing N blocks from the top
    pub async fn rewind_chain(&self, count: u64, until_stable_height: bool) -> Result<u64, BlockchainError> {
        let mut storage = self.storage.write().await;
        self.rewind_chain_for_storage(&mut storage, count, until_stable_height).await
    }

    // Rewind the chain by removing N blocks from the top
    pub async fn rewind_chain_for_storage(&self, storage: &mut S, count: u64, stop_at_stable_height: bool) -> Result<u64, BlockchainError> {
        trace!("rewind chain with count = {}", count);
        let current_height = self.get_height();
        let current_topoheight = self.get_topo_height();
        warn!("Rewind chain with count = {}, height = {}, topoheight = {}", count, current_height, current_topoheight);
        let until = if stop_at_stable_height {
            self.get_stable_height()
        } else {
            0
        };
        let (new_height, new_topoheight, txs) = storage.pop_blocks(current_height, current_topoheight, count, until).await?;
        debug!("New topoheight: {} (diff: {})", new_topoheight, current_topoheight - new_topoheight);

        // Try to add all txs back to mempool if possible
        // We try to prevent lost/to be orphaned
        {
            for (hash, tx) in txs {
                debug!("Trying to add TX {} to mempool again", hash);
                if let Err(e) = self.add_tx_to_mempool_with_storage_and_hash(storage, tx, hash, false).await {
                    debug!("TX rewinded is not compatible anymore: {}", e);
                }
            }
        }

        self.height.store(new_height, Ordering::Release);
        self.topoheight.store(new_topoheight, Ordering::Release);
        // update stable height if it's allowed
        if !stop_at_stable_height {
            let tips = storage.get_tips().await?;
            let (stable_hash, stable_height) = self.find_common_base::<S, _>(&storage, &tips).await?;

            // if we have a RPC server, propagate the StableHeightChanged if necessary
            if let Some(rpc) = self.rpc.read().await.as_ref() {
                let previous_stable_height = self.get_stable_height();
                if stable_height != previous_stable_height {
                    if rpc.is_event_tracked(&NotifyEvent::StableHeightChanged).await {
                        let rpc = rpc.clone();
                        tokio::spawn(async move {
                            let event = json!(StableHeightChangedEvent {
                                previous_stable_height,
                                new_stable_height: stable_height
                            });
    
                            if let Err(e) = rpc.notify_clients(&NotifyEvent::StableHeightChanged, event).await {
                                debug!("Error while broadcasting event StableHeightChanged to websocket: {}", e);
                            }
                        });
                    }
                }
            }
            self.stable_height.store(stable_height, Ordering::SeqCst);
            let stable_topoheight = storage.get_topo_height_for_hash(&stable_hash).await?;
            self.stable_topoheight.store(stable_topoheight, Ordering::SeqCst);
        }

        Ok(new_topoheight)
    }

    // Calculate the average block time on the last 50 blocks
    // It will return the target block time if we don't have enough blocks
    // We calculate it by taking the timestamp of the block at topoheight - 50 and the timestamp of the block at topoheight
    // It is the same as computing the average time between the last 50 blocks but much faster
    // Genesis block timestamp isn't take in count for this calculation
    pub async fn get_average_block_time<P>(&self, provider: &P) -> Result<TimestampMillis, BlockchainError>
    where
        P: DifficultyProvider + PrunedTopoheightProvider + DagOrderProvider
    {
        // current topoheight
        let topoheight = self.get_topo_height();

        // we need to get the block hash at topoheight - 50 to compare
        // if topoheight is 0, returns the target as we don't have any block
        // otherwise returns topoheight
        let mut count = if topoheight > 50 {
            50
        } else if topoheight <= 1 {
            return Ok(BLOCK_TIME_MILLIS);
        } else {
            topoheight - 1
        };

        // check that we are not under the pruned topoheight
        if let Some(pruned_topoheight) = provider.get_pruned_topoheight().await? {
            if topoheight - count < pruned_topoheight {
                count = pruned_topoheight
            }
        }

        let now_hash = provider.get_hash_at_topo_height(topoheight).await?;
        let now_timestamp = provider.get_timestamp_for_block_hash(&now_hash).await?;

        let count_hash = provider.get_hash_at_topo_height(topoheight - count).await?;
        let count_timestamp = provider.get_timestamp_for_block_hash(&count_hash).await?;

        let diff = now_timestamp - count_timestamp;
        Ok(diff / count)
    }
}


// Estimate the required fees for a transaction
pub async fn estimate_required_tx_fees<P: AccountProvider>(provider: &P, current_topoheight: u64, tx: &Transaction) -> Result<u64, BlockchainError> {
    let mut output_count = 0;
    let mut new_addresses = 0;
    if let TransactionType::Transfers(transfers) = tx.get_data() {
        output_count = transfers.len();
        for transfer in transfers {
            if !provider.is_account_registered_below_topoheight(transfer.get_destination(), current_topoheight).await? {
                new_addresses += 1;
            }
        }
    }

    Ok(calculate_tx_fee(tx.size(), output_count, new_addresses))
}

// Get the block reward for a side block based on how many side blocks exists at same height
pub fn side_block_reward_percentage(side_blocks: u64) -> u64 {
    let mut side_block_percent = SIDE_BLOCK_REWARD_PERCENT;
    if side_blocks > 0 {
        if side_blocks < SIDE_BLOCK_REWARD_MAX_BLOCKS {
            side_block_percent = SIDE_BLOCK_REWARD_PERCENT / (side_blocks * 2);
        } else {
            // If we have more than 3 side blocks at same height
            // we reduce the reward to 5%
            side_block_percent = SIDE_BLOCK_REWARD_MIN_PERCENT;
        }
    }

    side_block_percent
}

// Calculate the block reward based on the current supply
pub fn get_block_reward(supply: u64) -> u64 {
    // Prevent any overflow
    if supply >= MAXIMUM_SUPPLY {
        // Max supply reached, do we want to generate small fixed amount of coins? 
        return 0
    }

    let base_reward = (MAXIMUM_SUPPLY - supply) >> EMISSION_SPEED_FACTOR;
    base_reward * BLOCK_TIME_MILLIS / MILLIS_PER_SECOND / 180
}

// Returns the fee percentage for a block at a given height
pub fn get_block_dev_fee(height: u64) -> u64 {
    for threshold in DEV_FEES.iter() {
        if height <= threshold.height {
            return threshold.fee_percentage
        }
    }

    0
}

// Compute the combined merkle root of the tips
// pub async fn build_merkle_tips_hash<'a, S: DifficultyProvider, I: Iterator<Item = &'a Hash> + ExactSizeIterator>(storage: &S, sorted_tips: I) -> Result<Hash, BlockchainError> {
//     let mut merkles = Vec::with_capacity(sorted_tips.len());
//     for hash in sorted_tips {
//         let mut merkle_builder = MerkleBuilder::new();
//         let header = storage.get_block_header_by_hash(hash).await?;
//         merkle_builder.add(hash);
//         merkle_builder.add(header.get_tips_merkle_hash());
//         merkles.push(merkle_builder.build());
//     }

//     Ok(get_combined_hash_for_tips(merkles.iter()))
// }

#[cfg(test)]
mod tests {
    use super::*;

    #[test]
    fn test_reward_side_block_percentage() {
        assert_eq!(side_block_reward_percentage(0), SIDE_BLOCK_REWARD_PERCENT);
        assert_eq!(side_block_reward_percentage(1), SIDE_BLOCK_REWARD_PERCENT / 2);
        assert_eq!(side_block_reward_percentage(2), SIDE_BLOCK_REWARD_PERCENT / 4);
        assert_eq!(side_block_reward_percentage(3), SIDE_BLOCK_REWARD_MIN_PERCENT);
    }
}<|MERGE_RESOLUTION|>--- conflicted
+++ resolved
@@ -74,18 +74,17 @@
             get_block_type_for_block,
             get_block_response
         },
-        DaemonRpcServer, SharedDaemonRpcServer
+        DaemonRpcServer,
+        SharedDaemonRpcServer
     }
 };
 use std::{
-    borrow::Cow, collections::{
-<<<<<<< HEAD
+    borrow::Cow,
+    collections::{
+        HashMap,
         hash_map::Entry,
-        HashMap,
-        HashSet
-=======
-        HashMap, HashSet, VecDeque
->>>>>>> b38a6b26
+        HashSet,
+        VecDeque
     },
     net::SocketAddr,
     num::NonZeroUsize,
@@ -99,15 +98,12 @@
 use log::{info, error, debug, warn, trace};
 use rand::Rng;
 
-<<<<<<< HEAD
-use super::storage::{AccountProvider, BlocksAtHeightProvider, PrunedTopoheightProvider};
-=======
 use super::storage::{
     BlocksAtHeightProvider,
     ClientProtocolProvider,
-    PrunedTopoheightProvider
+    PrunedTopoheightProvider,
+    AccountProvider
 };
->>>>>>> b38a6b26
 
 #[derive(Debug, clap::Args)]
 pub struct Config {
@@ -777,13 +773,6 @@
                 // Tip was not sync, we need to find its tip base too
                 stack.push_back(tip_hash.clone());
             }
-<<<<<<< HEAD
-
-            trace!("block is not sync, searching tip base for {}", hash);
-            // if block is not sync, we need to find its tip base too
-            bases.push(self.find_tip_base(provider, hash, height, pruned_topoheight).await?);
-=======
->>>>>>> b38a6b26
         }
 
         if bases.is_empty() {
@@ -2291,20 +2280,15 @@
         !storage.is_block_topological_ordered(hash).await
     }
 
-<<<<<<< HEAD
     pub async fn is_side_block(&self, storage: &S, hash: &Hash) -> Result<bool, BlockchainError> {
         self.is_side_block_internal(storage, hash, self.get_topo_height()).await
     }
 
     // a block is a side block if its ordered and its block height is less than or equal to height of past 8 topographical blocks
-    pub async fn is_side_block_internal(&self, storage: &S, hash: &Hash, current_topoheight: u64) -> Result<bool, BlockchainError> {
-=======
-    // a block is a side block if its ordered and its block height is less than or equal to height of past 8 topographical blocks
-    pub async fn is_side_block<P>(&self, provider: &P, hash: &Hash) -> Result<bool, BlockchainError>
+    pub async fn is_side_block_internal<P>(&self, provider: &P, hash: &Hash, current_topoheight: u64) -> Result<bool, BlockchainError>
     where
         P: DifficultyProvider + DagOrderProvider
     {
->>>>>>> b38a6b26
         trace!("is block {} a side block", hash);
         if !provider.is_block_topological_ordered(hash).await {
             return Ok(false)
