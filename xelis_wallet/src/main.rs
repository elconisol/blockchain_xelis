--- conflicted
+++ resolved
@@ -437,17 +437,12 @@
 #[cfg(feature = "api_server")]
 async fn xswd_handle_request_application(prompt: &ShareablePrompt, app_state: AppStateShared) -> Result<PermissionResult, Error> {
     let mut message = format!("XSWD: Allow application {} ({}) to access your wallet\r\n(Y/N): ", app_state.get_name(), app_state.get_id());
-<<<<<<< HEAD
-    if signed {
-        message = prompt.colorize_string(Color::BrightYellow, "NOTE: Application authorizaion was already approved previously.\r\n") + &message;
-=======
     let permissions = app_state.get_permissions().lock().await;
     if !permissions.is_empty() {
         message += &format!("Permissions requested ({}):\r\n", permissions.len());
         for (method, perm) in permissions.iter() {
             message += &format!(" - {} = {}\r\n", method, perm);
         }
->>>>>>> f61f3fbe
     }
     let accepted = prompt.read_valid_str_value(prompt.colorize_string(Color::Blue, &message), vec!["y", "n"]).await? == "y";
     if accepted {
