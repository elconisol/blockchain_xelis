use crate::core::reader::{Reader, ReaderError};
use crate::core::serializer::Serializer;
use crate::core::writer::Writer;
<<<<<<< HEAD
use super::address::{Address, AddressType};
=======
>>>>>>> 6431a97e
use super::hash::Hash;
use std::borrow::Cow;
use std::fmt::{Display, Error, Formatter};
use rand::{rngs::OsRng, RngCore};
use std::hash::Hasher;

pub const KEY_LENGTH: usize = 32;
pub const SIGNATURE_LENGTH: usize = 64;

#[derive(Clone, Eq, Debug)]
pub struct PublicKey(ed25519_dalek::PublicKey);
pub struct PrivateKey(ed25519_dalek::SecretKey);

#[derive(Clone)]
pub struct Signature(ed25519_dalek::Signature); // ([u8; SIGNATURE_LENGTH]);

pub struct KeyPair {
    public_key: PublicKey,
    private_key: PrivateKey
}

impl PublicKey {
    pub fn verify_signature(&self, hash: &Hash, signature: &Signature) -> bool {
        use ed25519_dalek::Verifier;
        self.0.verify(hash.as_bytes(), &signature.0).is_ok()
    }

    pub fn as_bytes(&self) -> &[u8; KEY_LENGTH] {
        self.0.as_bytes()
    }
<<<<<<< HEAD

    pub fn to_address(&self) -> Address { // TODO mainnet mode based on config
        Address::new(true, AddressType::Normal, Cow::Borrowed(self))
    }
=======
>>>>>>> 6431a97e
}

impl Serializer for PublicKey {
    fn write(&self, writer: &mut Writer) {
        writer.write_bytes(self.as_bytes());
    }

    fn read(reader: &mut Reader) -> Result<Self, ReaderError> {
        match ed25519_dalek::PublicKey::from_bytes(&reader.read_bytes_32()?) {
            Ok(v) => Ok(PublicKey(v)),
            Err(_) => return Err(ReaderError::ErrorTryInto)
        }
    }
}

impl PartialEq for PublicKey {
    fn eq(&self, other: &Self) -> bool {
        self.0 == other.0
    }
}

impl std::hash::Hash for PublicKey {
    fn hash<H: Hasher>(&self, state: &mut H) {
        self.as_bytes().hash(state);
    }
}

impl serde::Serialize for PublicKey {
    fn serialize<S>(&self, serializer: S) -> Result<S::Ok, S::Error>
    where
        S: serde::Serializer,
    {
<<<<<<< HEAD
        serializer.serialize_str(&self.to_address().to_string())
=======
        serializer.serialize_str(&self.to_string())
>>>>>>> 6431a97e
    }
}

impl Display for PublicKey {
    fn fmt(&self, f: &mut Formatter<'_>) -> Result<(), Error> {
<<<<<<< HEAD
        write!(f, "{}", &self.to_address())
=======
        write!(f, "{}", hex::encode(self.to_bytes()))
>>>>>>> 6431a97e
    }
}

impl PrivateKey {
    pub fn sign(&self, data: &[u8], public_key: &PublicKey) -> Signature {
        let expanded_key: ed25519_dalek::ExpandedSecretKey = (&self.0).into();
        Signature(expanded_key.sign(data, &public_key.0))
    }
}

impl KeyPair {
    pub fn new() -> Self {
        let mut csprng = OsRng {};
        let mut bytes = [0u8; KEY_LENGTH];
        csprng.fill_bytes(&mut bytes);
        let secret_key: ed25519_dalek::SecretKey = ed25519_dalek::SecretKey::from_bytes(&bytes).unwrap();
        let public_key: ed25519_dalek::PublicKey = (&secret_key).into();

        KeyPair {
            public_key: PublicKey(public_key),
            private_key: PrivateKey(secret_key)
        }
    }

    pub fn from_keys(public_key: PublicKey, private_key: PrivateKey) -> Self {
        KeyPair {
            public_key,
            private_key
        }
    }

    pub fn get_public_key(&self) -> &PublicKey {
        &self.public_key
    }

    pub fn sign(&self, data: &[u8]) -> Signature {
        self.private_key.sign(data, &self.public_key)
    }
}

impl Signature {
    pub fn to_hex(&self) -> String {
        hex::encode(self.0)
    }
}

impl Serializer for Signature {
    fn write(&self, writer: &mut Writer) {
        writer.write_bytes(&self.0.to_bytes());
    }

    fn read(reader: &mut Reader) -> Result<Self, ReaderError> {
        let signature = match ed25519_dalek::Signature::from_bytes(&reader.read_bytes_64()?) {
            Ok(v) => v,
            Err(_) => return Err(ReaderError::ErrorTryInto)
        };
        let signature = Signature(signature);
        Ok(signature)
    }
}

impl PartialEq for Signature {
    fn eq(&self, other: &Self) -> bool {
        self.0 == other.0
    }
}

impl std::hash::Hash for Signature {
    fn hash<H: Hasher>(&self, state: &mut H) {
        self.0.to_bytes().hash(state);
    }
}

impl serde::Serialize for Signature {
    fn serialize<S>(&self, serializer: S) -> Result<S::Ok, S::Error>
    where
        S: serde::Serializer,
    {
        serializer.serialize_str(&self.to_hex())
    }
}

impl Display for Signature {
    fn fmt(&self, f: &mut Formatter<'_>) -> Result<(), Error> {
        write!(f, "{}", &self.to_hex())
    }
}<|MERGE_RESOLUTION|>--- conflicted
+++ resolved
@@ -1,10 +1,7 @@
 use crate::core::reader::{Reader, ReaderError};
 use crate::core::serializer::Serializer;
 use crate::core::writer::Writer;
-<<<<<<< HEAD
 use super::address::{Address, AddressType};
-=======
->>>>>>> 6431a97e
 use super::hash::Hash;
 use std::borrow::Cow;
 use std::fmt::{Display, Error, Formatter};
@@ -35,13 +32,10 @@
     pub fn as_bytes(&self) -> &[u8; KEY_LENGTH] {
         self.0.as_bytes()
     }
-<<<<<<< HEAD
 
     pub fn to_address(&self) -> Address { // TODO mainnet mode based on config
         Address::new(true, AddressType::Normal, Cow::Borrowed(self))
     }
-=======
->>>>>>> 6431a97e
 }
 
 impl Serializer for PublicKey {
@@ -74,21 +68,13 @@
     where
         S: serde::Serializer,
     {
-<<<<<<< HEAD
         serializer.serialize_str(&self.to_address().to_string())
-=======
-        serializer.serialize_str(&self.to_string())
->>>>>>> 6431a97e
     }
 }
 
 impl Display for PublicKey {
     fn fmt(&self, f: &mut Formatter<'_>) -> Result<(), Error> {
-<<<<<<< HEAD
         write!(f, "{}", &self.to_address())
-=======
-        write!(f, "{}", hex::encode(self.to_bytes()))
->>>>>>> 6431a97e
     }
 }
 
